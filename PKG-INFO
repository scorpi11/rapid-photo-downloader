--- conflicted
+++ resolved
@@ -1,10 +1,6 @@
 Metadata-Version: 1.1
 Name: rapid-photo-downloader
-<<<<<<< HEAD
-Version: 0.9.7
-=======
 Version: 0.9.9
->>>>>>> 0a297829
 Summary: Downloads, renames and backs up photos and videos from cameras, phones, memory cards and other devices
 Home-page: http://www.damonlynch.net/rapid
 Author: Damon Lynch
