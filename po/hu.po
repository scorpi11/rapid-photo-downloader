--- conflicted
+++ resolved
@@ -1,6028 +1,3 @@
-<<<<<<< HEAD
-# Hungarian translation for rapid
-# Copyright (c) 2009 Rosetta Contributors and Canonical Ltd 2009
-# This file is distributed under the same license as the rapid package.
-# FIRST AUTHOR <EMAIL@ADDRESS>, 2009.
-# csola48 <csola48@gmail.com>, 2017.
-#
-msgid ""
-msgstr ""
-"Project-Id-Version: Rapid Photo Downloader 0.9.2\n"
-"Report-Msgid-Bugs-To: damonlynch@gmail.com\n"
-"POT-Creation-Date: 2017-12-05 23:19+0000\n"
-"PO-Revision-Date: 2017-12-29 17:37+0100\n"
-"Last-Translator: csola48 <csola48@gmail.com>\n"
-"Language-Team: magyar <csola48@gmail.com>\n"
-"MIME-Version: 1.0\n"
-"Content-Type: text/plain; charset=UTF-8\n"
-"Content-Transfer-Encoding: 8bit\n"
-"X-Launchpad-Export-Date: 2017-12-06 14:36+0000\n"
-"X-Generator: Poedit 1.8.7.1\n"
-"Language: hu\n"
-
-#: ../install.py:65
-msgid "Rapid Photo Downloader installer"
-msgstr "Rapid Photo Downloader telepítő"
-
-#: ../install.py:66
-msgid "Download and install latest version of Rapid Photo Downloader."
-msgstr "A Rapid Photo Downloader legfrissebb verziójának letöltése és telepítése"
-
-#: ../install.py:246 ../install.py:1769
-msgid "Installer not found:"
-msgstr "Telepítő nem található:"
-
-#. Translators: do not translate the term tar.gz
-#: ../install.py:250 ../install.py:1773
-msgid "Installer not in tar.gz format:"
-msgstr "A telepítő nem tar.gz típusú:"
-
-#: ../install.py:504
-msgid ""
-"Incorrect folder ownership detected. Changing ownership of and resetting "
-"permissions for"
-msgstr ""
-"Nem megfelelő a mappa tulajdonjoga. Változtasd meg tulajdonost és állítsd be a "
-"jogosultságot:"
-
-#: ../install.py:579
-msgid "The following command will be run:"
-msgstr "A következő parancs fog futni:"
-
-#: ../install.py:582 ../install.py:1516 ../install.py:1521
-msgid "sudo may prompt you for the sudo password."
-msgstr "A sudo parancs lehet, hogy bekéri a sudohoz a jelszót"
-
-#: ../install.py:586
-msgid "Would you like to run the command now?"
-msgstr "Szeretné most futtatni a pancsot?"
-
-#: ../install.py:588
-msgid "Answer is not yes, exiting."
-msgstr "Kilépés, mert nincs \"igen\" válasz."
-
-#: ../install.py:598 ../install.py:790 ../install.py:1000
-msgid "Command failed"
-msgstr "Sikertelen parancs"
-
-#: ../install.py:600 ../install.py:791 ../install.py:1001
-msgid "Exiting"
-msgstr "Kilépés"
-
-#: ../install.py:621
-msgid "The Universe repository must be enabled."
-msgstr "Engedélyezve kell lennie az Universe tárolónak"
-
-#: ../install.py:645
-msgid ""
-"Do you want to to uninstall the previous version of Rapid Photo Downloader:"
-msgstr "Akarja az előző verziójú  Rapid Photo Downloader eltávolítását:"
-
-#: ../install.py:754 ../install.py:779
-msgid ""
-"Querying package system to see if an older version of Rapid Photo Downloader is "
-"installed (this may take a while)..."
-msgstr ""
-"A csomagkezelő lekérdezése, van-e régebbi verziójú Rapid Photo Downloader "
-"telepítve (eltarthat egy ideig)..."
-
-#: ../install.py:765
-msgid ""
-"Unable to query package system. Please check your Internet connection and try "
-"again"
-msgstr ""
-"A csomagkezelőt nem tudtam lekérdezni. Kérem ellenőrizze az Internet "
-"kapcsolatodat és próbálja újra"
-
-#: ../install.py:795
-msgid "Checking if previous version installed with pip..."
-msgstr "Ellenőrizze, hogy az előző verzió pip-el lett-e telepítve ..."
-
-#: ../install.py:889
-msgid "The following package is unknown on your system: {}\n"
-msgstr "A következő csomagok ismeretlenek a rendszerében: {}\n"
-
-#: ../install.py:896 ../install.py:963 ../install.py:1008
-msgid ""
-"To continue, some packages required to run the application will be installed."
-msgstr ""
-"Az alkalmazás telepítésének folytatáshoz további csomagok telepítése szükséges."
-
-#: ../install.py:920
-msgid "Querying installed and available packages (this may take a while)"
-msgstr ""
-"Telepített és rendelkezésre álló csomagok lekérdezése (ez eltarthat egy ideig)"
-
-#: ../install.py:992
-msgid ""
-"Querying zypper to see if any required packages are already installed (this may "
-"take a while)... "
-msgstr ""
-"A csomagkezelő lekérdezi, hogy a szükséges csomagok telepítve vannak-e (ez "
-"eltarthat egy ideig) "
-
-#: ../install.py:1038
-msgid "Query to confirm action at each step."
-msgstr "Lépésenkénti megerősítés."
-
-#: ../install.py:1045
-msgid ""
-"When downloading the latest version, install the development version if it is "
-"newer than the stable version."
-msgstr ""
-"A legfrissebb verzió letöltésekor telepítse a fejlesztői verziót, ha az újabb, "
-"mint a stabil változat."
-
-#: ../install.py:1054
-msgid ""
-"Optional tar.gz Rapid Photo Downloader installer archive. If not specified, the "
-"latest version is downloaded from the Internet."
-msgstr ""
-"Opcionális tar.gz Rapid Photo Downloader telepítő archívuma. Ha nincs megadva, "
-"a legfrissebb verzió letöltődik az internetről."
-
-#: ../install.py:1077
-msgid ""
-"Do not run the installer in the tar.gz Rapid Photo Downloader installer archive "
-"if it is newer than this version ({}). The default is to run whichever "
-"installer is newer."
-msgstr ""
-"Ne futtassa a telepítőt a tar.gz Rapid Photo Downloader telepítő archívumában, "
-"ha az újabb, mint ez a verzió  ({}). Az alapértelmezés az, hogy a legújabb "
-"telepítőt futtassa."
-
-#: ../install.py:1084
-msgid ""
-"Uninstall Rapid Photo Downloader that was installed with pip, keeping its "
-"dependencies."
-msgstr ""
-"Távolítsa el a Rapid Photo Downloader-t, amelyet pip-el telepített és tartja a "
-"függőségét."
-
-#: ../install.py:1088
-msgid ""
-"Uninstall the dependencies installed by pip during Rapid Photo Downloader's "
-"installation, and Rapid Photo Downloader itself, then exit."
-msgstr ""
-"Távolítsa el a pip segítségével telepített függőségeket a Rapid Photo "
-"Downloader telepítésénél és magát a Rapid Photo Downloader programot, majd "
-"lépjen ki."
-
-#: ../install.py:1093
-msgid ""
-"Note: this will not uninstall any version of Rapid Photo Downloader installed "
-"by your Linux distribution's package manager."
-msgstr ""
-"Megjegyzés: Ez nem fogja eltávolítani a Linux disztribúció csomagkezelője által "
-"telepített Rapid Photo Downloader-t."
-
-#: ../install.py:1100
-msgid ""
-"Dependencies will only be removed if they are not required by other programs."
-msgstr "A függőségek csak akkor távolíthatóak el, ha más program nem igényli."
-
-#: ../install.py:1106
-msgid ""
-"Note: this option will remove the dependencies regardless of whether they are "
-"required by another program pip has installed. Upgrade to pip 9.0 or above if "
-"you want to avoid this behavior. You can do so using the command 'python3 -m "
-"pip install pip -U --user'. Also note that any version of Rapid Photo "
-"Downloader installed by your Linux distribution's package manager will not be "
-"uninstalled."
-msgstr ""
-"Megjegyzés: ez az opció eltávolítja a függőséget, függetlenül attól, hogy egy "
-"másik program pip telepítve van-e. Frissítse a pip-et  9.0 vagy újabb verzióra, "
-"ha el akarja kerülni ezt a viselkedést. Ezt a \"python3 -m pip install pip -U - "
-"felhasználó\" paranccsal teheti meg. Ezenkívül vegye figyelembe, hogy a Linux "
-"disztribúció csomagkezelője által telepített Rapid Photo Downloader bármely "
-"verzióját nem távolítják el."
-
-#: ../install.py:1156
-msgid "Failed to download versions file"
-msgstr "Nem sikerült letölteni a verziók fájlját"
-
-#: ../install.py:1160
-msgid "Got error code {} while accessing versions file"
-msgstr "A verziófájl elérése közben kapott hibakód {}"
-
-#: ../install.py:1268
-msgid ""
-"Sorry, could not locate installer. Please check your Internet connection and "
-"verify if you can reach https://www.damonlynch.net\n"
-"\n"
-"Exiting.\n"
-msgstr ""
-"Sajnáljuk, a telepítő nem található. Ellenőrizze az internetkapcsolatot és "
-"ellenőrizze, hogy elérheti-e a\n"
-"https://www.damonlynch.net címet\n"
-"\n"
-"Kilépés\n"
-
-#: ../install.py:1442
-msgid "Installing application requirements..."
-msgstr "Az alkalmazáshoz szükséges követelmények telepítése ..."
-
-#: ../install.py:1458
-msgid "Received error code"
-msgstr "Fogadott hibakód"
-
-#: ../install.py:1459
-msgid "Failed to install application requirements: exiting"
-msgstr "Sikertelen az alkalmazáshoz szükséges követelmények telepítése: kilépés"
-
-#: ../install.py:1465
-msgid "Installing application..."
-msgstr "Alkalmazás telepítése..."
-
-#: ../install.py:1478
-msgid "Failed to install application: exiting..."
-msgstr "Sikertelen az alkalmazás telepítése: kilépés..."
-
-#: ../install.py:1502
-msgid ""
-"You may have to restart the computer to be able to run the program from the "
-"commmand line or application launcher."
-msgstr ""
-"Lehetséges, hogy újra kell indítania a számítógépet, hogy parancssorból vagy "
-"grafikus felületről elindíthassa a programot."
-
-#: ../install.py:1513
-msgid "Do you want to install the application's man pages?"
-msgstr "Akarja az alkalmazáshoz tartozó kézikönyv (man) lapokat telepíteni?"
-
-#: ../install.py:1514
-msgid "They will be installed into {}"
-msgstr "Ide lesznek telepítve {}"
-
-#: ../install.py:1515 ../install.py:1520
-msgid "If you uninstall the application, remove these manpages yourself."
-msgstr ""
-"Ha eltávolítja az alkalmazást, a hozzá tartozó kézikönyv (man) oldalakat "
-"önmagának kell eltávolítania."
-
-#: ../install.py:1517
-msgid "Do want to install the man pages?"
-msgstr "Akarja telepíteni a kézikönyv (man) oldalakat?"
-
-#: ../install.py:1519
-msgid "Installing man pages into {}"
-msgstr "A kézikönyv (man) oldalak telepítése ide {}"
-
-#: ../install.py:1536
-msgid "Failed to create man page directory: exiting"
-msgstr ""
-"Nem sikerült létrehozni a mappát a kézikönyv (man) oldalak számára: kilépés"
-
-#: ../install.py:1548
-msgid "Failed to copy man page."
-msgstr "Sikertelen a kézikönyv (man) oldalak másolása."
-
-#: ../install.py:1558
-msgid "(If a segmentation fault occurs at exit, you can ignore it...)"
-msgstr "(Ha a szegmentálási hiba kilép, akkor figyelmen kívül hagyhatja ...)"
-
-#: ../install.py:1571
-msgid ""
-"The python3 tool pip is required to uninstall a version of Rapid Photo "
-"Downloader that was installed with pip.\n"
-"Cannot continue. Exiting."
-msgstr ""
-"A python3 segédprogram eltávolítása szükséges a pipen telepített Rapid Photo "
-"Downloader verziójának eltávolításához.\n"
-"Nem folytatható. Kilépés."
-
-#: ../install.py:1612
-msgid ""
-"Do not run this installer script as sudo / root user.\n"
-"Run it using the user who will run the program.\n"
-msgstr ""
-"Ne futtassa a telepítő szkriptet root / sudo felhasználóként.\n"
-"Azzal a felhasználóval futtassa aki használni fogja a programot.\n"
-
-#: ../install.py:1622 ../install.py:1636
-msgid "Do not include any other command line arguments when specifying"
-msgstr "Ne adjon meg más parancssori argumentumokat a specifikáció során"
-
-#: ../install.py:1651
-msgid ""
-"Sorry, this installer does not support a custom python installation.\n"
-"Exiting..."
-msgstr ""
-"Sajnáljuk, ez a telepítő nem támogatja az egyéni python telepítést.\n"
-"Kilépés ..."
-
-#: ../install.py:1657
-msgid "Restarting script using system python..."
-msgstr "A szkript újraindítása a python rendszer használatával ..."
-
-#: ../install.py:1688
-msgid "Exiting..."
-msgstr "Kilépés…"
-
-#. Translators: do not translate the term python3-apt
-#: ../install.py:1707
-msgid "To continue, the package python3-apt must be installed."
-msgstr "A folytatáshoz python3-apt -nek telepítve kell lennie"
-
-#: ../install.py:1726
-msgid ""
-"Install the following packages using your Linux distribution's standard package "
-"manager, and then rerun this installer"
-msgstr ""
-"Az alábbi csomagokat telepítse a Linux disztribúció szabványos "
-"csomagkezelőjével, majd telepítse újra ezt a telepítőt"
-
-#: ../install.py:1735
-msgid ""
-"To run this program, programs to assist Python 3 and its package management "
-"must be installed."
-msgstr ""
-"A program futtatásához programokat kell telepíteni a python3 és a csomagkezelés "
-"támogatására."
-
-#. Translators: do not translate the terms Python 3, pip and setuptools
-#: ../install.py:1750
-msgid "Python 3's pip and setuptools must be upgraded for your user."
-msgstr ""
-"A python3 pip-jét és beállítási eszközeit frissíteni kell a felhasználónak."
-
-#. Translators: do not translate the term python or requests
-#: ../install.py:1763
-msgid "Installing python requests"
-msgstr "Pythonhoz szükséges dolgok telepítése"
-
-#: ../upgrade.py:79
-msgid "Upgrade Rapid Photo Downloader"
-msgstr "A Rapid Photo Downloader frissítése"
-
-#: ../upgrade.py:446 ../raphodo/viewutils.py:242
-msgid "&Cancel"
-msgstr "&Megszünteti"
-
-#: ../upgrade.py:450
-msgid "&Upgrade"
-msgstr "&Frissítés"
-
-#: ../upgrade.py:455
-#, python-format
-msgid "Click the Upgrade button to upgrade to version %s."
-msgstr "Kattintson a Frissítés gombra a %s verzióra történő frissítéshez."
-
-#: ../upgrade.py:458
-msgid "Click the Upgrade button to start the upgrade."
-msgstr "Kattintson a Frissítés gombra a frissítés elindításához."
-
-#: ../upgrade.py:461 ../upgrade.py:467 ../raphodo/viewutils.py:241
-msgid "&Close"
-msgstr "&Bezárás"
-
-#: ../upgrade.py:462
-msgid "&Run"
-msgstr "&Futtatás"
-
-#: ../upgrade.py:492
-msgid "Close Rapid Photo Downloader before running this upgrade"
-msgstr "A frissítés futtatása előtt zárja be a Rapid Photo Downloader alkalmazást"
-
-#: ../upgrade.py:495
-msgid "Upgrade running..."
-msgstr "A frissítés folyamatban..."
-
-#: ../upgrade.py:531
-#, python-format
-msgid ""
-"Successfully upgraded to %s. Click Close to exit, or Run to start the program."
-msgstr ""
-"Sikeresen frissítve a %s -re. Kattintson a Bezárás gombra a kilépéshez, vagy a "
-"Futtatás a program elindításához."
-
-#: ../upgrade.py:536
-msgid ""
-"Upgrade finished successfully. Click Close to exit, or Run to start the program."
-msgstr ""
-"A frissítés sikeresen befejeződött. Kattintson a Bezárás gombra a kilépéshez, "
-"vagy a Futtatás a program elindításához."
-
-#: ../upgrade.py:540
-msgid "Upgrade failed. Click Close to exit."
-msgstr "Frissítés sikertelen. A kilépéshez kattintson a Bezárás gombra."
-
-#: ../upgrade.py:7114
-#, python-format
-msgid "Upgrading %s..."
-msgstr "%s frissítése ..."
-
-#: ../upgrade.py:7116
-msgid "Press any key to continue..."
-msgstr "Nyomjon meg egy gombot a folytatáshoz..."
-
-#: ../upgrade.py:7129
-msgid "Rapid Photo Downloader upgrade failed"
-msgstr "A Rapid Photo Downloader frissítése sikertelen"
-
-#: ../upgrade.py:7131
-#, python-format
-msgid "The python package %s could not be updated. The upgrade cannot continue."
-msgstr "A(z) %s python csomag nem frissíthető. A frissítés nem folytatható."
-
-#: ../raphodo/aboutdialog.py:228
-msgid "Credits"
-msgstr "Közreműködők"
-
-#: ../raphodo/backuppanel.py:240
-msgid "Backups are not configured"
-msgstr "A biztonsági másolatok nincsenek beállítva"
-
-#: ../raphodo/backuppanel.py:242
-msgid "No backup devices detected"
-msgstr "A biztonsági másolat eszköze nem elérhető"
-
-#: ../raphodo/backuppanel.py:244
-msgid "Valid backup locations not yet specified"
-msgstr "Még nincs érvényes biztonsági mentési hely megadva"
-
-#: ../raphodo/backuppanel.py:404
-msgid ""
-"You can have your photos and videos backed up to multiple locations as they are "
-"downloaded, e.g. external hard drives."
-msgstr ""
-"A fényképekről és videókról letöltés közben több másolat készülhet, különböző "
-"helyekre, például külső merevlemezre."
-
-#: ../raphodo/backuppanel.py:412
-msgid "Back up photos and videos when downloading"
-msgstr "A fényképek és videók biztonsági mentése letöltés közben"
-
-#: ../raphodo/backuppanel.py:418
-msgid "Automatically detect backup devices"
-msgstr "Biztonsági mentés eszközök automatikus érzékelése"
-
-#: ../raphodo/backuppanel.py:424
-msgid ""
-"Specify the folder in which backups are stored on the device.<br><br><i>Note: "
-"the presence of a folder with this name is used to determine if the device is "
-"used for backups. For each device you wish to use for backing up to, create a "
-"folder in it with one of these folder names. By adding both folders, the same "
-"device can be used to back up both photos and videos.</i>"
-msgstr ""
-"Adja meg azt a mappát, amelyen a mentések tárolódnak az eszközön. <br> <br> <i> "
-"Megjegyzés: ezzel a névvel rendelkező mappa jelenlétét használhatja annak "
-"meghatározására, hogy az eszközt biztonsági mentésekhez használják-e. Minden "
-"olyan eszköz esetében, amelyet vissza akar kapni, hozzon létre egy mappát a "
-"mappák egyikével. Mindkét mappa hozzáadásával ugyanaz az eszköz használható "
-"mind a fotók, mind a videók biztonsági mentéséhez. </i>"
-
-#: ../raphodo/backuppanel.py:439
-msgid "Photo folder name:"
-msgstr "Fénykép mappa neve:"
-
-#: ../raphodo/backuppanel.py:444
-msgid "Video folder name:"
-msgstr "Videó mappa neve:"
-
-#: ../raphodo/backuppanel.py:449 ../raphodo/nameeditor.py:890
-#: ../raphodo/renamepanel.py:123
-msgid "Example:"
-msgstr "Példa:"
-
-#: ../raphodo/backuppanel.py:460
-msgid "If you disable automatic detection, choose the exact backup locations."
-msgstr ""
-"Ha letiltja az automatikus felderítést, válassza ki a pontos mentési helyeket."
-
-#. Translators: the word 'location' is optional in your translation. The left
-#. side of the folder chooser combo box will always line up with the left side of the
-#. the text entry boxes where the user can enter the photo folder name and the video
-#. folder name. See http://damonlynch.net/rapid/documentation/thumbnails/backup.png
-#: ../raphodo/backuppanel.py:468
-msgid "Photo backup location:"
-msgstr "Fényképek biztonsági mentésének helye:"
-
-#: ../raphodo/backuppanel.py:474
-msgid "Select Photo Backup Location"
-msgstr "Fényképek biztonsági mentésének helye:"
-
-#. Translators: the word 'location' is optional in your translation. The left
-#. side of the folder chooser combo box will always line up with the left side of the
-#. the text entry boxes where the user can enter the photo folder name and the video
-#. folder name. See http://damonlynch.net/rapid/documentation/thumbnails/backup.png
-#: ../raphodo/backuppanel.py:485
-msgid "Video backup location:"
-msgstr "Videó biztonsági mentésének helye:"
-
-#: ../raphodo/backuppanel.py:491
-msgid "Select Video Backup Location"
-msgstr "Válassza ki a videók bitonsági mentésének helyét"
-
-#. Translators: this value is used as an example device when automatic backup device
-#. detection is enabled. You should translate this.
-#: ../raphodo/backuppanel.py:595
-msgid "drive1"
-msgstr "meghajtó1"
-
-#. Translators: this value is used as an example device when automatic backup device
-#. detection is enabled. You should translate this.
-#: ../raphodo/backuppanel.py:598
-msgid "drive2"
-msgstr "meghajtó2"
-
-#: ../raphodo/backuppanel.py:663
-msgid "Projected Backup Storage Use"
-msgstr "Előrejelzett biztonsági másolat tárolása"
-
-#: ../raphodo/backuppanel.py:669
-msgid "Backup Options"
-msgstr "Biztonsági mentés beállítások"
-
-#. translators: refers to the video thumbnail file that some
-#. cameras generate -- it has a .THM file extension
-#: ../raphodo/copyfiles.py:516
-msgid "video THM"
-msgstr "videó THM"
-
-#: ../raphodo/copyfiles.py:522
-msgid "audio"
-msgstr "hang"
-
-#: ../raphodo/destinationdisplay.py:78 ../raphodo/devicedisplay.py:1079
-#: ../raphodo/rpdfile.py:348
-#, python-format
-msgid "%(no_photos)s Photos"
-msgstr "%(no_photos)s fényképek"
-
-#: ../raphodo/destinationdisplay.py:82 ../raphodo/devicedisplay.py:1081
-#: ../raphodo/rpdfile.py:339
-#, python-format
-msgid "%(no_videos)s Videos"
-msgstr "%(no_videos)s videók"
-
-#: ../raphodo/destinationdisplay.py:92
-msgid "Used"
-msgstr "Felhasznált"
-
-#: ../raphodo/destinationdisplay.py:93
-msgid "Excess"
-msgstr "Többlet"
-
-#: ../raphodo/destinationdisplay.py:102
-msgid "Device size unknown"
-msgstr "Az eszköz mérete nem ismert"
-
-#: ../raphodo/destinationdisplay.py:112
-#, python-format
-msgid "No space free on %(size_total)s device"
-msgstr "Nincs szabad terület az eszközön %(size_total)s"
-
-#: ../raphodo/destinationdisplay.py:119
-#, python-format
-msgid "%(size_free)s free of %(size_total)s"
-msgstr "Szabad %(size_free)s  a(z)  %(size_total)s -ból"
-
-#: ../raphodo/destinationdisplay.py:190 ../raphodo/devicedisplay.py:993
-#: ../raphodo/rapid.py:2032 ../raphodo/rapid.py:2160 ../raphodo/rapid.py:6053
-#: ../raphodo/rpdfile.py:930
-msgid "Photos"
-msgstr "Fényképek"
-
-#. translators: the name of the Videos folder
-#: ../raphodo/destinationdisplay.py:191 ../raphodo/devicedisplay.py:994
-#: ../raphodo/rapid.py:2037 ../raphodo/rapid.py:2161 ../raphodo/rapid.py:6054
-#: ../raphodo/rpdfile.py:958 ../raphodo/storage.py:452
-msgid "Videos"
-msgstr "Videók"
-
-#: ../raphodo/destinationdisplay.py:192
-msgid "Projected storage use after download"
-msgstr "A tervezett tárolás letöltés után"
-
-#: ../raphodo/destinationdisplay.py:327 ../raphodo/nameeditor.py:521
-msgid "Custom..."
-msgstr "Egyéni…"
-
-#: ../raphodo/destinationdisplay.py:678
-msgid "Configure photo subfolder creation"
-msgstr "A fénykép almappa létrehozásának konfigurálása"
-
-#: ../raphodo/destinationdisplay.py:680
-msgid "Configure video subfolder creation"
-msgstr "A videó almappa létrehozásának konfigurálása"
-
-#: ../raphodo/devicedisplay.py:983
-msgid "Other"
-msgstr "Egyéb"
-
-#: ../raphodo/devicedisplay.py:984
-msgid "Probing device..."
-msgstr "Tapintó eszköz ..."
-
-#: ../raphodo/devicedisplay.py:1000
-msgid "Temporarily ignore this device"
-msgstr "Ideiglenesen figyelmen kívül hagyja ezt az eszközt"
-
-#: ../raphodo/devicedisplay.py:1002
-msgid "Permanently ignore this device"
-msgstr "A készüléket tartósan figyelmen kívül hagyja"
-
-#: ../raphodo/devicedisplay.py:1004
-msgid "Rescan"
-msgstr "Újrakeresés"
-
-#. Translators: percentage full e.g. 75% full
-#: ../raphodo/devicedisplay.py:1093
-#, python-format
-msgid "%s full"
-msgstr "%s teljes"
-
-#: ../raphodo/devices.py:463
-msgid "Cameras"
-msgstr "Fényképezőgépek"
-
-#: ../raphodo/devices.py:464 ../raphodo/devices.py:927
-#: ../raphodo/preferencedialog.py:108 ../raphodo/preferencedialog.py:118
-#: ../raphodo/rapid.py:1988
-msgid "Devices"
-msgstr "Eszközök"
-
-#: ../raphodo/devices.py:724
-#, python-format
-msgid "Downloading from %(device_names)s"
-msgstr "Letöltés: %(device_names)s"
-
-#. Translators: e.g. Three Devices
-#: ../raphodo/devices.py:784
-#, python-format
-msgid "%(no_devices)s %(device_type)s"
-msgstr "%(no_devices)s %(device_type)s"
-
-#: ../raphodo/devices.py:912 ../raphodo/rapid.py:1816
-msgid "Select Source"
-msgstr "Válassza a Forrás lehetőséget"
-
-#: ../raphodo/devices.py:943 ../raphodo/devices.py:954
-#, python-format
-msgid "%(device1)s + %(device2)s"
-msgstr "%(device1)s + %(device2)s"
-
-#. Number of cameras e.g. 3 Cameras
-#: ../raphodo/devices.py:965
-#, python-format
-msgid "%(no_cameras)s Cameras"
-msgstr "%(no_cameras)s kamerák"
-
-#: ../raphodo/devices.py:970
-#, python-format
-msgid "%(no_devices)s Devices"
-msgstr "%(no_devices)s Eszközök"
-
-#. Translators: two folder names, separated by a plus sign
-#: ../raphodo/devices.py:1265
-#, python-format
-msgid "%s + %s"
-msgstr "%s + %s"
-
-#: ../raphodo/didyouknow.py:45
-msgid "Click on a file's checkbox to mark or unmark it for download."
-msgstr "Kattintson egy fájl jelölőnégyzetére a letöltéshez vagy jelölje ki."
-
-#: ../raphodo/didyouknow.py:51
-msgid ""
-"Files that have already been downloaded are remembered. You can still mark "
-"previously downloaded files to download again, but they are unchecked by "
-"default, and their thumbnails are dimmed so you can differentiate them from "
-"files that are yet to be downloaded."
-msgstr ""
-"A már letöltött fájlokra emlékezik a program. A korábban letöltött fájlokat "
-"továbbra is letöltheti, de alapértelmezés szerint nem ellenőrzik őket és a "
-"bélyegképük elmosódott, így megkülönböztetheti azokat a még le nem töltött "
-"fájloktól."
-
-#: ../raphodo/didyouknow.py:60
-msgid ""
-"If more than one file is selected, they'll all take the mark of the file whose "
-"checkbox was clicked, regardless of whether they previously had a checkmark or "
-"not."
-msgstr ""
-"Ha egynél több fájl van kiválasztva, akkor mindegyik egy jelet kap, amelyre egy "
-"négyzetet kattintottak rá, függetlenül attól, hogy korábban volt-e abban egy "
-"pipa vagy sem."
-
-#: ../raphodo/didyouknow.py:68
-msgid ""
-"Click on a device's checkbox to quickly mark or unmark all its files for "
-"downloading."
-msgstr ""
-"Az eszköz jelölőnégyzetére kattintva gyorsan letörölheti vagy eltávolíthatja az "
-"összes letöltendő fájlt."
-
-#: ../raphodo/didyouknow.py:75
-msgid ""
-"After a download finishes, an icon replaces the thumbnail's checkbox. The "
-"icon's color indicates whether the download was successful (green), had file "
-"renaming problems (yellow/orange), or failed (red)."
-msgstr ""
-"Miután befejeződött a letöltés, egy ikon helyettesíti a bélyegkép "
-"jelölőnégyzetét. Az ikon színe jelzi, hogy a letöltés sikeres volt-e (zöld), az "
-"átnevezési (sárga/narancssárga) vagy sikertelen (piros) próbálkozásokat."
-
-#: ../raphodo/didyouknow.py:83
-msgid ""
-"\n"
-"            In case of any problems, a red icon will appear at the bottom of "
-"the window\n"
-"            indicating how many error reports there are. Clicking on it opens "
-"the Error Report \n"
-"            window.\n"
-"            "
-msgstr ""
-"\n"
-"            Bármely probléma esetén egy piros ikon jelenik meg az ablak alján\n"
-"             Jelezve, hogy hány hibajelentés létezik. Kattintson rá a Hiba "
-"jelentés ablakra\n"
-"            "
-
-#: ../raphodo/didyouknow.py:91
-msgid ""
-"\n"
-"            The Error Report window lists any problems encountered before, "
-"during or after the \n"
-"            download. An orange triangle represents a warning, a red circle "
-"indicates a failure, \n"
-"            and a black circle indicates more serious failures. You can click "
-"on the hyperlinks to \n"
-"            open its file or device in a file manager. You can also search the "
-"reports using the \n"
-"            search box in the lower left of the Error Report window.\n"
-"            "
-msgstr ""
-"\n"
-"            A Hiba jelentés ablak felsorolja az előtte, alatt vagy után "
-"tapasztalt problémákat\n"
-"            Letöltés. A narancssárga háromszög figyelmeztetést jelent, a piros "
-"kör hibát jelez,\n"
-"            És egy fekete kör nagyobb, súlyos hibákat jelez. Kattintson a "
-"hiperhivatkozásokra,\n"
-"            nyissa meg fájlját vagy az eszközt egy fájlkezelőben. A jelentések "
-"Keresőmezőt a\n"
-"             hibajelentés ablak bal alsó részén találja.\n"
-"            "
-
-#: ../raphodo/didyouknow.py:103
-msgid ""
-"You can simultaneously download from multiple cameras, smartphones, memory "
-"cards, and hard drives&mdash;as many devices as your computer can handle at one "
-"time."
-msgstr ""
-"Egyidejűleg letölthet több kamerából, okostelefonokból, memóriakártyákból és "
-"merevlemezekből is annyi eszközt, amennyit a számítógép egyszerre képes kezelni."
-
-#: ../raphodo/didyouknow.py:110
-msgid ""
-"The <b>Timeline</b> groups photos and videos based on how much time elapsed "
-"between consecutive shots. Use it to identify photos and videos taken at "
-"different periods in a single day or over consecutive days."
-msgstr ""
-"Az <b> Idővonal </b> a fotókat és videókat csoportosítja, az egymást követő "
-"felvételek között eltelt idő alapján. Használja azt a fényképek és videók "
-"azonosítására, amelyek különböző időszakokban, egyetlen nap alatt vagy egymást "
-"követő napokon kerülnek."
-
-#: ../raphodo/didyouknow.py:117
-msgid ""
-"\n"
-"<p>In the illustration above, the first row of the Timeline is black because "
-"all the files on \n"
-"that date had been previously downloaded.</p>\n"
-"<p>The Timeline's slider adjusts the time elapsed between consecutive shots "
-"that is used to build \n"
-"the Timeline:</p>\n"
-"            "
-msgstr ""
-"\n"
-"<p> A fenti ábrán az idővonal első sorszáma fekete, mert minden fájl be van "
-"kapcsolva.\n"
-"Ez a dátum korábban letöltött. </p>\n"
-"<p> Az Idővonal csúszkája beállítja az egymást követő lövések közötti időt, "
-"amelyet az elkészítéshez használ az idővonal: </p>\n"
-"            "
-
-#: ../raphodo/didyouknow.py:128
-msgid ""
-"To view photos and videos for a particular time range, use the mouse "
-"(optionally in combination with the <tt>Shift</tt> or <tt>Ctrl</tt> keys) to "
-"select time periods. When a time range is selected, the Timeline button on the "
-"left side of the main window will be highlighted."
-msgstr ""
-"Az adott időtartományon belüli fényképek és videók megtekintéséhez használja az "
-"egeret (adott esetben a <tt> Shift </tt> vagy <tt> Ctrl </tt> gombokkal együtt) "
-"az időtartamok kiválasztásához. Ha időintervallum van kiválasztva a főablak bal "
-"oldalán megjelenő Idővonal gomb jelenik meg."
-
-#: ../raphodo/didyouknow.py:135
-msgid ""
-"A download always includes all files that are checked for download, including "
-"those that are not currently displayed because the Timeline is being used."
-msgstr ""
-"A letöltés mindig tartalmazza az összes letöltésre ellenőrzött fájlt, beleértve "
-"azokat is, amelyeket jelenleg nem jelenítenek meg, mert az idővonalat "
-"használják."
-
-#: ../raphodo/didyouknow.py:142
-msgid ""
-"You can hide or display the download sources by clicking on the name of the "
-"device you're downloading from at the top left of the program window."
-msgstr ""
-"A letöltési forrásokat elrejtheti vagy megjelenítheti a programablak bal felső "
-"sarkában található letöltési eszköz nevére kattintva."
-
-#: ../raphodo/didyouknow.py:149
-msgid ""
-"\n"
-"          Thumbnails can be sorted using a variety of criteria:\n"
-"<ol>\n"
-"<li><b>Modification Time:</b> when the file was last modified, according to its "
-"metadata (where \n"
-" available) or according to the filesystem (as a fallback).</li>\n"
-"<li><b>Checked State:</b> whether the file is marked for download.</li>\n"
-"<li><b>Filename:</b> the full filename, including extension.</li>\n"
-"<li><b>Extension:</b> the filename's extension. You can use this to group jpeg "
-"and raw images, for \n"
-"instance.</li>\n"
-"<li><b>File Type:</b> photo or video.</li>\n"
-"<li><b>Device:</b> name of the device the photos and videos are being "
-"downloaded from.</li>\n"
-"</ol> "
-msgstr ""
-"\n"
-"          Az bélyegképek különböző kritériumok alapján válogathatók:\n"
-"<ol><li> <b> Módosítási idő: </b> a fájl utolsó módosításakor, metaadatai "
-"szerint (ahol\n"
-" rendelkezésre állnak) vagy a fájlrendszer szerint (visszaállításként). </li>\n"
-"<li> <b> Ellenőrzött állapot: </b>, hogy a fájl letöltésre van-e jelölve. </"
-"li>\n"
-"<li> <b> Filenév: </b> a teljes fájlnév, beleértve a kiterjesztést. </li>\n"
-"<li> <b> Bővítmény: </b> a fájlnév kiterjesztése. Ezt felhasználhatja a jpeg és "
-"a RAW képek csoportosításához\n"
-"Például. </li>\n"
-"<li> <b> Fájltípus: </b> fénykép vagy videó. </li>\n"
-"<li> <b> Eszköz: </b> a készülék neve, ahová a fotók és videók letöltöttek. </"
-"li></ol> "
-
-#: ../raphodo/didyouknow.py:166
-msgid ""
-"One of Rapid Photo Downloader's most useful features is its ability to "
-"automatically generate download subfolders and rename files as it downloads, "
-"using a scheme of your choosing."
-msgstr ""
-"A Rapid Photo Downloader egyik leghasznosabb funkciója az a képesség, hogy "
-"automatikusan létrehozza a letöltési almappákat és átnevezi a fájlokat letöltés "
-"közben, az Ön által választott rendszert használva."
-
-#: ../raphodo/didyouknow.py:172
-msgid ""
-"To specify where you want your files downloaded and how you want them named, "
-"open the appropriate panel on the right-side of the application window: "
-"<b>Destination</b>, <b>Rename</b>, or <b>Job Code</b>."
-msgstr ""
-"Annak meghatározásához, hogy hol töltse le a fájlokat, és azt, hogy miként "
-"szeretné őket megnevezni, nyissa meg a megfelelő panelt az alkalmazásablak jobb "
-"oldalán: <b> Letöltési cél </b>, <b> Átnevezés </b> vagy <b > Munka-kód </b>."
-
-#: ../raphodo/didyouknow.py:179
-msgid ""
-"\n"
-"When thinking about your download directory structure, keep in mind two "
-"different types\n"
-"of directory:\n"
-"<ol>\n"
-"<li>The <b>destination folder</b>, e.g. &quot;Pictures&quot;, &quot;"
-"Photos&quot;, or\n"
-"&quot;Videos&quot;. This directory should already exist on your computer. In "
-"the illustration \n"
-"below, the destination folders are &quot;Pictures&quot; and &quot;Videos&quot;. "
-"The\n"
-"name of the destination folder is displayed in the grey bar directly above the "
-"folder tree, \n"
-"with a folder icon to its left and a gear icon to its far right.</li>\n"
-"<li>The <b>download subfolders</b>, which are directories that will be "
-"automatically generated \n"
-"by Rapid Photo Downloader. They need not already exist on your computer, but "
-"it's okay if they do.\n"
-"They will be generated under the destination folder.</li>\n"
-"</ol>\n"
-"            "
-msgstr ""
-"\n"
-"Ha a letöltési könyvtár struktúrájára gondolva tartsa észben annak két "
-"különböző típusát\n"
-"A könyvtárban:\n"
-"<ol>\n"
-"<li> A <b> célmappa </b>, pl. Képek & Fotók vagy\n"
-"Videók. Ez a könyvtár már létezik a számítógépen. Az ábrán\n"
-"az alábbiakban a célmappák a \"Képek\" és \"Videók\".\n"
-"A célmappa neve megjelenik a szürke sávban közvetlenül a mappák felett,\n"
-"Egy bal oldali mappa ikonra és egy fogaskerék ikonra a jobb szélén. </li>\n"
-"<li> A <b> letöltési almappák </b>, amelyek automatikusan létrejövő könyvtárak\n"
-"a Rapid Photo Downloader segítségével. A számítógépen már nincs szükségük, de "
-"ez rendben van, ha igen.\n"
-"Ezeket a rendeltetési mappa alatt hozza létre. </li></ol>\n"
-"            "
-
-#: ../raphodo/didyouknow.py:196
-msgid ""
-"\n"
-"You can download photos and videos to the same destination folder, or specify a "
-"different \n"
-"destination folder for each. The same applies to the download subfolders for "
-"photos and \n"
-"videos&mdash;download photos and videos to the same subfolders, or use a "
-"different scheme for each \n"
-"type.            \n"
-"            "
-msgstr ""
-"\n"
-"Fotókat és videókat ugyanabba a célmappába tölthet le vagy megadhat más\n"
-"célmappát is. Ugyanez vonatkozik a fotók és videók letöltési almappáira;\n"
-"Fotókat és videókat ugyanabba az almappára töltheti le vagy egy másik sémát is "
-"használhat.            \n"
-"            "
-
-#: ../raphodo/didyouknow.py:206
-msgid ""
-"Automatically generated download subfolders can contain further automatically "
-"generated subfolders if need be. A common scheme is to create a year subfolder "
-"and then a series of year-month-day subfolders within it."
-msgstr ""
-"Az automatikusan generált letöltési almappák további automatikusan generált "
-"almappákat is tartalmazhatnak, ha szükséges. Egy közös rendszer egy év almappa "
-"létrehozása, majd egy év-hónapos almappák sorozatának létrehozása."
-
-#: ../raphodo/didyouknow.py:215
-msgid ""
-"\n"
-"Whenever possible, the program previews the download subfolders of photos and "
-"videos to download:\n"
-"<ol>\n"
-"<li>The destination folder tree shows the download subfolders already on your "
-"computer (those in \n"
-"    a regular, non-italicized font), and the subfolders that will be created "
-"during the download \n"
-"    (those whose names are italicized).</li>\n"
-"<li>The folder tree also shows into which subfolders the files will be "
-"downloaded (those colored \n"
-"    black).</li>\n"
-"</ol>\n"
-"            "
-msgstr ""
-"\n"
-"Lehetőség szerint a program előnézeti képeket és videófelvételeket letöltő "
-"almappákat tölt le:\n"
-"<ol>\n"
-"<li> A cél könyvtárfája a számítógépen található letöltési almappákat mutatja\n"
-"     Egy normál, nem dőlt betűs betűtípust), valamint a letöltés során "
-"létrehozott almappákat\n"
-"     (Amelyeknek a neve dőlt.) </li>\n"
-"<li> A mappafájl azt is megmutatja, hogy mely alkönyvtárak töltik le a fájlokat "
-"(azok a színesek\n"
-"     fekete). </li>\n"
-"</ol>\n"
-"            "
-
-#: ../raphodo/didyouknow.py:230
-msgid ""
-"\n"
-"Download subfolder names are typically generated using some or all of the "
-"following elements:\n"
-"<ol>\n"
-"<li><b>File metadata</b>, very often including the date the photo or video was "
-"created, but might \n"
-"also \n"
-"include the camera model name, camera serial number, or file extension e.g. JPG "
-"or CR2.</li>\n"
-"<li>A <b>Job Code</b>, which is free text you specify at the time the download "
-"occurs, such as the\n"
-"name of an event or location.</li>\n"
-"<li><b>Text</b> which you want to appear every time, such as a hyphen or a "
-"space.</li>\n"
-"</ol>\n"
-"Naming subfolders with the year, followed by the month and finally the day in "
-"numeric format makes \n"
-"it easy to keep them sorted in a file manager, which is why its the default "
-"option:\n"
-"            "
-msgstr ""
-"\n"
-"Az alkönyvtár nevének letöltése általában a következő elemek közül néhány vagy "
-"mindegyik használatával generálódik:\n"
-"<ol>\n"
-"<li> <b> Fájl metaadat </b>, nagyon gyakran beleértve a fénykép vagy videó "
-"létrehozásának dátumát, de lehet\n"
-"is\n"
-"A fényképezőgép típusának neve, a fényképezőgép sorozatszáma vagy a fájl "
-"kiterjesztése, pl. JPG vagy CR2. </lli>\n"
-"<li> A <b> Munka-kód </b>, amely a letöltéskor megadott szabad szöveg, például "
-"az\n"
-"esemény vagy hely neve. </li>\n"
-"<li> <b> Szöveg </b>, amelyet mindig meg szeretne jeleníteni, például egy "
-"kötőjelet vagy egy szóközt. </ li>\n"
-"</ lo>\n"
-"Az almappák elnevezése az évvel, majd a hónap, majd a nap a numerikus "
-"formátumban\n"
-"Könnyen kezelhetők egy fájlkezelőben, ezért az alapértelmezett beállítás:\n"
-"            "
-
-#: ../raphodo/didyouknow.py:248
-msgid ""
-"\n"
-"To automatically create download subfolders as you download, \n"
-"you can use one of Rapid Photo Downloader's built-in presets, or create a "
-"custom preset. Click on \n"
-"the gear icon to bring up a drop-down menu:            \n"
-"            "
-msgstr ""
-"\n"
-"Automatikusan létrehozhat almappákat, ha használja a Rapid Photo Downloader "
-"beépített előbeállításait, vagy létrehozhat egyéni beállításokat. \n"
-"Kattintson a fogaskerék ikonra egy legördülő menü "
-"megjelenítéséhez.            \n"
-"            "
-
-#: ../raphodo/didyouknow.py:256
-msgid ""
-"\n"
-"Using the drop-down menu, select a built-in preset or click on <b>Custom</b> to "
-"configure your own \n"
-"scheme. You create your own schemes using the Photo or Video Subfolder "
-"Generation Editor:             \n"
-"            "
-msgstr ""
-"\n"
-"A legördülő menüből válassza ki a beépített előbeállítást, \n"
-"vagy kattintson a <b> Egyéni </b> lehetőségre a sajátrendszer.\n"
-" Saját rendszereit a Fénykép vagy Videó almappák generációs szerkesztője "
-"segítségével hozhatja létre:             \n"
-"            "
-
-#: ../raphodo/didyouknow.py:266
-msgid ""
-"It's easy to download raw images into one folder, and jpeg images into another. "
-"Simply use the <b>Filename Extension</b> as part of your download subfolder "
-"generation scheme:"
-msgstr ""
-"Könnyű letölteni a RAW képeket egy mappába és a jpeg képeket a másikba átvinni. "
-"Egyszerűen használja a <b> Fájlnév kiterjesztés </b> fájlt a letöltési almappák "
-"generációs sémájának részeként:"
-
-#: ../raphodo/didyouknow.py:271
-msgid ""
-"This illustration shows a saved custom preset named &quot;My custom "
-"preset&quot;."
-msgstr ""
-"Ez az illusztráció egy elmentett egyéni beállítást jelenít meg, amelynek neve "
-"\"Saját beállítások\"."
-
-#: ../raphodo/didyouknow.py:275
-msgid ""
-"\n"
-"You do not have to create nested download subfolders. This illustration shows \n"
-"the generation of download subfolders that contain only the date the photos "
-"were taken and a \n"
-"Job Code:\n"
-"            "
-msgstr ""
-"\n"
-"Nem kell egymásba ágyazott letöltési almappákat létrehoznia. Ez az illusztráció "
-"mutatja\n"
-"a letöltési almappák létrehozását, amelyek csak a fotók dátumát tartalmazzák, "
-"és a\n"
-"Munka-kód:\n"
-"            "
-
-#: ../raphodo/didyouknow.py:285
-msgid ""
-"\n"
-"Although there are many built-in date/time naming options, you may find that "
-"you \n"
-"need something different. It's no problem to create your own. You can combine "
-"date/time choices to\n"
-"generate new combinations. Supposing you wanted a date format that combines "
-"year (YYYY), a hyphen, \n"
-"and month (MM) to form YYYY-MM. You can create it like this (note the red "
-"circle around the hyphen):\n"
-"            "
-msgstr ""
-"\n"
-"Bár sok beépített dátum/idő elnevezési opció van, előfordulhat, hogy Önnek\n"
-"valami másra van szüksége. Nem probléma egy  saját opció létrehozása.\n"
-"A dátum/idő választása kombinálható és új kombinációkat generál. Feltéve, hogy "
-"olyan\n"
-"dátumformátumot szeretne, amely az év (ÉÉÉÉ), a kötőjel, hónap (HH) "
-"szimbólumokból áll. \n"
-"Létrehozhatja így (jegyezze fel a kötőjel körüli vörös köröket):\n"
-"            "
-
-#: ../raphodo/didyouknow.py:294
-msgid ""
-"\n"
-"Read more about all the ways you can generate download subfolder names and file "
-"names in the <a \n"
-"href=\"http://damonlynch.net/rapid/documentation/#renamedateandtime\">online "
-"documentation</a>.\n"
-"            "
-msgstr ""
-"\n"
-"Olvassa el az összes fájlt, amelyen letöltheti az alkönyvtáros neveket és "
-"fájlneveket a\n"
-"<a href = \"http://damonlynch.net/rapid/documentation/#renamedateandtime\"> "
-"online dokumentáció </a>.\n"
-"            "
-
-#: ../raphodo/didyouknow.py:302
-msgid ""
-"\n"
-"<b>Job Codes</b> let you easily enter text that describes sets of photos and "
-"videos. You can \n"
-"use them in subfolder and file names. In this illustration, some files have had "
-"the Job Code\n"
-"&quot;Street&quot; applied to them, and the selected files are about to get the "
-"Job Code \n"
-"&quot;Green Bazaar&quot;: \n"
-msgstr ""
-"\n"
-"A <b> Munka-kód </b> lehetővé teszi, hogy egyszerűen besorolja a fényképeket és "
-"videókat. \n"
-"Használja őket almappában és fájlnevekben. Ebben az illusztrációban egyes "
-"fájlok rendelkeznek a munka- kóddal\n"
-"\"Utca\" és a kiválasztott fájlok hamarosan megkapják a munka-kódot\n"
-"\"Zöld Bazár\": \n"
-
-#: ../raphodo/didyouknow.py:311
-msgid ""
-"\n"
-"You can apply new or existing Job Codes before you start a download. If there "
-"are any \n"
-"files in the download that have not yet had a Job Code applied to them, you'll "
-"be prompted to enter \n"
-"a Job Code for them before the download begins.\n"
-"            "
-msgstr ""
-"\n"
-"Új vagy meglévő munka-kódokat alkalmazhat a letöltés megkezdése előtt, ha van "
-"ilyen.\n"
-"A letöltött fájloknál, amelyeknek még nem volt munka-kódjuk, akkor be kell "
-"írnia\n"
-"egy megfelelő kódot a letöltés megkezdése előtt.\n"
-"            "
-
-#: ../raphodo/didyouknow.py:320
-msgid "Look for hints to guide you when working with Job Codes:"
-msgstr ""
-"Keresse meg azokat a tanácsokat, amelyek segítséget nyújtanak a munka-kódok "
-"kezelésében:"
-
-#: ../raphodo/didyouknow.py:324
-msgid ""
-"Hints will vary depending on the context, such as when the mouse is hovering "
-"over a button."
-msgstr ""
-"A tippek a kontextus függvényében változnak, például amikor az egér egy gomb "
-"fölé mozog..."
-
-#: ../raphodo/didyouknow.py:330
-msgid ""
-"\n"
-"When you give your photos and videos unique filenames, you'll never be confused "
-"as to \n"
-"which file is which. Using <b>sequence numbers</b> to make filenames unique is "
-"highly \n"
-"recommended!\n"
-"            "
-msgstr ""
-"\n"
-"Amikor a fényképek és a videók egyedi fájlneveket kapnak, akkor soha nem lesz "
-"kavarodás, hogy\n"
-"melyik fájl melyik. A <b> sorszámok </b> használatával a fájlnevek "
-"egyedülállóak lesznek, ezért ez\n"
-"erősen ajánlott!\n"
-"            "
-
-#: ../raphodo/didyouknow.py:338
-msgid ""
-"\n"
-"<p>Four types of sequence values are available to help you assign unique names "
-"to your photos and \n"
-"videos:\n"
-"<ol>\n"
-"<li><b>Downloads today</b>: tracks downloads completed during that day.</li>\n"
-"<li><b>Stored number</b>: similar to Downloads today, but it is remembered from "
-"the last time the  \n"
-"program was run.</li>\n"
-"<li><b>Session number</b>: reset each time the program is run.</li>\n"
-"<li><b>Sequence letter</b>: like session numbers, but uses letters.</li>\n"
-"</ol></p>\n"
-"<p>\n"
-"Read more about sequence numbers in the <a \n"
-"href=\"http://damonlynch.net/rapid/documentation/#sequencenumbers\">online "
-"documentation</a>.</p>\n"
-"            "
-msgstr ""
-"\n"
-"<p> A szekvenciaértékek négyféle típusa érhető el, amelyek segítségével egyedi "
-"neveket rendelhet a fotókhoz és videókhoz:\n"
-"<ol>\n"
-"<li> <b> A mai letöltések </b>: az adott napon befejezett letöltések nyomon "
-"követése. </li>\n"
-"<li> <b> Tárolt szám </b>: hasonló a mai letöltések számához, de az utoljára "
-"futott ideje</li>\n"
-"<li> <b> Szakasz száma </b>: minden alkalommal, amikor a program fut, "
-"újraindít. </li>\n"
-"<li> <b> Szekvencia betű </b>: hasonlóan a munkamenet számaihoz, de betűket "
-"használ. </li>\n"
-"</ol> </p>\n"
-"<p>\n"
-"További információ a <a href = \"http://damonlynch.net/rapid/documentation/"
-"#sequencenumbers\"> online dokumentációban </a>. </p>\n"
-"            "
-
-#: ../raphodo/didyouknow.py:356
-msgid ""
-"\n"
-"The <b>Rename</b> panel allows you to configure file renaming. To rename your "
-"files, you can choose\n"
-"from among existing renaming presets or define your own.              \n"
-"            "
-msgstr ""
-"\n"
-"A <b> Átnevezés </b> panel lehetővé teszi a fájl átnevezését. A fájlok "
-"átnevezéséhez választhat a meglévő átnevezési beállítások közül vagy "
-"létrehozhatja a sajátját.              \n"
-"            "
-
-#: ../raphodo/didyouknow.py:363
-msgid ""
-"\n"
-"<p>The <b>Synchronize RAW + JPEG</b> option is useful if you use the RAW + JPEG "
-"feature on your \n"
-"camera and you use sequence numbers in your photo renaming. Enabling this "
-"option \n"
-"will cause the program to detect matching pairs of RAW and JPEG photos, and "
-"when they are detected,\n"
-"the same sequence numbers will be applied to both photo names. Furthermore, "
-"sequences will be \n"
-"updated as if the photos were one.</p>\n"
-"<p>\n"
-"Read more about file renaming in the <a \n"
-"href=\"http://damonlynch.net/rapid/documentation/#rename\">online "
-"documentation</a>.</p>\n"
-"            "
-msgstr ""
-"\n"
-"<p> A <b> RAW + JPEG szinkronizálás </b> beállítás akkor hasznos, ha a RAW + "
-"JPEG funkciót használja a\n"
-"fényképezéskor és a fénykép átnevezésével sorszámokat használhat. Ha "
-"engedélyezi ezt az opciót\n"
-"akkor a program észleli a RAW és JPEG illeszkedő párokat és ha észlelik őket,\n"
-"ugyanazok a sorszámok kerülnek alkalmazásra mindkét fényképnévre. Továbbá, a "
-"szekvenciák lesznek\n"
-"frissítve, mintha a fotók lennének. </p>\n"
-"<p>\n"
-"További információ a fájl átnevezéséről a <a href = \"http://damonlynch.net/"
-"rapid/documentation/#rename\"> online dokumentációban </a>. </p>\n"
-"            "
-
-#: ../raphodo/didyouknow.py:377
-msgid ""
-"\n"
-"You can have your photos and videos backed up to multiple locations as they are "
-"downloaded, such as \n"
-"external hard drives or network shares. Backup devices can be automatically "
-"detected, or exact \n"
-"backup locations specified.\n"
-"            "
-msgstr ""
-"\n"
-"Lehetősége van arra, hogy fényképeit és videóit több helyre mentse le, amikor "
-"letöltötte. Például\n"
-"külső merevlemezek vagy hálózati megosztások. A biztonsági mentés eszközei "
-"automatikusan észlelhetők vagy pontosak\n"
-"A megadott mentési helyek.\n"
-"            "
-
-#: ../raphodo/didyouknow.py:385
-msgid ""
-"In this example, the drive <b>photobackup</b> does not contain a folder named "
-"<tt>Videos</tt>, so videos will not be backed up to it."
-msgstr ""
-"Ebben a példában a <b> Fotó biztonsági mentés </b> meghajtó nem tartalmaz <tt> "
-"Videók </ tt> nevű mappát, így a videókról nem lehet biztonsági másolatot "
-"készíteni."
-
-#: ../raphodo/didyouknow.py:391
-msgid ""
-"\n"
-"Several of the program's preferences can be set from the command line, "
-"including download \n"
-"sources, destinations, and backups. Additionally, settings can be reset to "
-"their \n"
-"default state, and caches and remembered files cleared.            \n"
-"            "
-msgstr ""
-"\n"
-"Több program beállítása a parancssorból állítható be, beleértve a letöltést\n"
-"forrásokat, célokat és mentéseket is. Ezenkívül a beállítások visszaállíthatók\n"
-"az alapértelmezett állapotba, valamint a gyorsítótárakat és a megjegyzett "
-"fájlokat törölték.            \n"
-"            "
-
-#: ../raphodo/didyouknow.py:396
-msgid "You can also import program preferences from the older 0.4 version."
-msgstr "A program beállításait a régebbi 0.4 változatból is importálhatja."
-
-#: ../raphodo/didyouknow.py:401
-msgid ""
-"\n"
-"Rapid Photo Downloader deals with three types of cache:\n"
-"<ol>\n"
-"<li>A <b>thumbnail cache</b> whose sole purpose is to store thumbnails of files "
-"from your cameras, \n"
-"memory cards, and other devices.</li>\n"
-"<li>A <b>temporary cache</b> of files downloaded from a camera, one for photos "
-"and another for \n"
-"videos. They are located in temporary subfolders in the download destination.</"
-"li>\n"
-"<li>The <b>desktop's thumbnail cache</b>, in which Rapid Photo Downloader "
-"stores thumbnails of \n"
-"RAW and TIFF photos once they have been downloaded. File browsers like Gnome "
-"Files use this cache \n"
-"as well, meaning they too will display thumbnails for those files. \n"
-"</li>\n"
-"</ol>\n"
-"Read more about these caches and their effect on download performance in the "
-"<a \n"
-"href=\"http://damonlynch.net/rapid/documentation/#caches\">online "
-"documentation</a>.\n"
-"            "
-msgstr ""
-"\n"
-"A Rapid Photo Downloader háromféle gyorsítótárral foglalkozik:\n"
-"<ol>\n"
-"<li> A <b> bélyegkép gyorsítótár </b>, amelynek kizárólagos célja a fájlok "
-"bélyegképeinek tárolása a fényképezőgépről, memóriakártyák és egyéb eszközök. </"
-"li>\n"
-"<li> A <b> ideiglenes gyorsítótár </b> a kameráról letöltött fájlok a fényképek "
-"és a videók. Ezek az ideiglenes almappákban találhatók a letöltési célban. </"
-"li>\n"
-"<li> Az <b> asztali bélyegkép gyorsítótár </b>, amelyben a Rapid Photo "
-"Downloader bélyegképeket tárol\n"
-"RAW és TIFF képekről, miután letöltötték őket. A fájl-böngészők, mint a Gnome "
-"Files, ezt a gyorsítótárat használják, valamint azt is jelentik, hogy ezek a "
-"fájlok bélyegképüket is megjelenítenek.\n"
-"</ li>\n"
-"</ol>\n"
-"További információ ezekről a gyorsítótárakról és annak a letöltési "
-"teljesítményre gyakorolt hatásáról a\n"
-"<a href = \"http://damonlynch.net/rapid/documentation/#caches\"> online "
-"dokumentációban </a>.\n"
-"            "
-
-#: ../raphodo/didyouknow.py:460
-msgid "Tip of the Day"
-msgstr "A nap tippje"
-
-#: ../raphodo/didyouknow.py:468
-msgid "Did you know...?"
-msgstr "Tudta...?"
-
-#: ../raphodo/didyouknow.py:495
-msgid "Show tips on startup"
-msgstr "Tippek az indításkor"
-
-#: ../raphodo/didyouknow.py:499
-msgid "&Next"
-msgstr "&Következő"
-
-#: ../raphodo/didyouknow.py:500
-msgid "&Previous"
-msgstr "&Előző"
-
-#: ../raphodo/downloadtracker.py:402
-msgid "MB/sec"
-msgstr "MB/sec"
-
-#. Be friendly in the last few seconds
-#: ../raphodo/downloadtracker.py:532
-msgid "A few seconds"
-msgstr "Néhány másodperc"
-
-#: ../raphodo/downloadtracker.py:588
-msgid "1 second"
-msgstr "1 másodperc"
-
-#: ../raphodo/downloadtracker.py:590
-#, python-format
-msgid "%d seconds"
-msgstr "%d másodperc"
-
-#: ../raphodo/downloadtracker.py:595
-msgid "1 minute"
-msgstr "1 perc"
-
-#: ../raphodo/downloadtracker.py:597
-#, python-format
-msgid "%d minutes"
-msgstr "%d perc"
-
-#: ../raphodo/downloadtracker.py:602 ../raphodo/downloadtracker.py:784
-msgid "1 hour"
-msgstr "1 óra"
-
-#: ../raphodo/downloadtracker.py:604
-#, python-format
-msgid "%d hours"
-msgstr "%d óra"
-
-#: ../raphodo/downloadtracker.py:609 ../raphodo/downloadtracker.py:813
-#: ../raphodo/downloadtracker.py:821
-msgid "1 day"
-msgstr "1 nap"
-
-#: ../raphodo/downloadtracker.py:611
-#, python-format
-msgid "%d days"
-msgstr "%d nap"
-
-#: ../raphodo/downloadtracker.py:790
-msgid "1 minute, 1 second"
-msgstr "1 perc 1 másodperc"
-
-#: ../raphodo/downloadtracker.py:792
-#, python-format
-msgid "1 minute, %d seconds"
-msgstr "1 perc %d másodperc"
-
-#: ../raphodo/downloadtracker.py:795
-#, python-format
-msgid "%d minutes, 1 second"
-msgstr "%d perc 1 másodperc"
-
-#: ../raphodo/downloadtracker.py:797
-#, python-format
-msgid "%(minutes)d minutes, %(seconds)d seconds"
-msgstr "%(minutes)d perc %(seconds)d másodperc"
-
-#: ../raphodo/downloadtracker.py:828
-msgid "1 hour, 1 minute"
-msgstr "1 óra 1 perc"
-
-#: ../raphodo/downloadtracker.py:830
-#, python-format
-msgid "1 hour, %d minutes"
-msgstr "1 óra %d perc"
-
-#: ../raphodo/downloadtracker.py:833
-#, python-format
-msgid "%d hours, 1 minute"
-msgstr "%d óra 1 perc"
-
-#: ../raphodo/downloadtracker.py:835
-#, python-format
-msgid "%(hours)d hours, %(minutes)d minutes"
-msgstr "%(hours)d óra %(minutes)d perc"
-
-#: ../raphodo/downloadtracker.py:861
-msgid "1 day, 1 hour"
-msgstr "1 nap 1 óra"
-
-#: ../raphodo/downloadtracker.py:863
-#, python-format
-msgid "1 day, %d hours"
-msgstr "1 nap %d óra"
-
-#: ../raphodo/downloadtracker.py:866
-#, python-format
-msgid "%d days, 1 hour"
-msgstr "%d nap 1 óra"
-
-#: ../raphodo/downloadtracker.py:868
-#, python-format
-msgid "%(days)d days, %(hours)d hours"
-msgstr "%(days)d nap %(hours)d óra"
-
-#: ../raphodo/errorlog.py:66
-msgid "Find"
-msgstr "Találat"
-
-#: ../raphodo/errorlog.py:136
-msgid "Error Reports - Rapid Photo Downloader"
-msgstr "Hibajelentések - Rapid Photo Downloader"
-
-#: ../raphodo/errorlog.py:171
-msgid "Find in reports"
-msgstr "Jelentések keresése"
-
-#: ../raphodo/errorlog.py:188
-msgid "Find the previous occurrence of the phrase"
-msgstr "Keresse meg a kifejezés korábbi előfordulását"
-
-#: ../raphodo/errorlog.py:193
-msgid "Find the next occurrence of the phrase"
-msgstr "Keresse meg a kifejezés következő előfordulását"
-
-#: ../raphodo/errorlog.py:195
-msgid "&Highlight All"
-msgstr "&Jelölje ki az összeset"
-
-#: ../raphodo/errorlog.py:196
-msgid "Highlight all occurrences of the phrase"
-msgstr "Jelölje ki a kifejezés összes előfordulását"
-
-# !!!
-#: ../raphodo/errorlog.py:197
-msgid "&Match Case"
-msgstr "&Találat esetén"
-
-#: ../raphodo/errorlog.py:198
-msgid "Search with case sensitivity"
-msgstr "Keresés a kisbetűk érzékenységével"
-
-#: ../raphodo/errorlog.py:199
-msgid "&Whole Words"
-msgstr "&Teljes szavak"
-
-#: ../raphodo/errorlog.py:200
-msgid "Search whole words only"
-msgstr "Keresés teljes szavakra"
-
-#: ../raphodo/errorlog.py:210 ../raphodo/errorlog.py:345
-#, python-format
-msgid "%s of %s matches"
-msgstr "%s -l %s találat"
-
-#: ../raphodo/errorlog.py:232
-msgid "Clear"
-msgstr "Tiszta"
-
-#: ../raphodo/errorlog.py:332
-msgid "Phrase not found"
-msgstr "Kifejezés nem található"
-
-#: ../raphodo/errorlog.py:491
-msgid "Search pending..."
-msgstr "Keresés folyamatban ..."
-
-#: ../raphodo/errorlog.py:539
-msgid ""
-"The number of new entries added to the Error Report since it was last open. "
-"Click to open the Error Report."
-msgstr ""
-"Az utolsó bejegyzések óta hozzáadott új bejegyzések száma. Kattintson a gombra "
-"a hibajelentés megnyitásához."
-
-#: ../raphodo/excepthook.py:77
-msgid "Problem in Rapid Photo Downloader"
-msgstr "Probléma a Rapid Photo Downloader-ben"
-
-#: ../raphodo/excepthook.py:81
-#, python-brace-format
-msgid ""
-"<b>A problem occurred in Rapid Photo Downloader</b><br><br>\n"
-"    Please report the problem at <a href=\"{website}\">{website}</a>.<br><br>\n"
-"    Attach the log file <i>{log_file}</i> to your bug report (click\n"
-"    <a href=\"{log_path}\">here</a> to open the log directory).<br><br>If the "
-"same problem occurs\n"
-"    again before the program exits, this is the only notification about it.\n"
-"    "
-msgstr ""
-"<b> Probléma történt a Rapid Photo Downloader alkalmazásban </b> <br> <br>\n"
-"     Kérjük, jelentse be a problémát <a href=\"{website}\"> {website} </a>\n"
-"     Csatolja a naplófájlt <i> {log_file} </i> a hibajelentéshez (kattintson a "
-"gombra\n"
-"     <a href=\"{log_path}\"> itt </a> a naplókönyvtár megnyitásához.) <br> <br> "
-"Ha ugyanaz a probléma fordul elő \n"
-"     mielőtt a program kilép, ne küldjön újat.\n"
-"    "
-
-#: ../raphodo/excepthook.py:98
-msgid "A problem occurred in Rapid Photo Downloader\n"
-msgstr "Probléma történt a Rapid Photo Downloader alkalmazásban\n"
-
-#: ../raphodo/excepthook.py:99
-#, python-brace-format
-msgid ""
-"Please report the problem at {website}\n"
-"\n"
-"    Attach the log file to your bug report, found at {log_path}\n"
-"\n"
-msgstr ""
-"Kérjük, jelentse a problémát {website}\n"
-"\n"
-"     Csatolja a naplófájlt a hibajelentéshez, amely megtalál a {log_path}\n"
-"\n"
-
-#: ../raphodo/filebrowse.py:124 ../raphodo/thumbnaildisplay.py:1743
-msgid "Open in File Browser..."
-msgstr "Nyissa meg a fájlböngészőben ..."
-
-#: ../raphodo/foldercombo.py:120
-msgid "File System"
-msgstr "Fájlrendszer"
-
-#: ../raphodo/foldercombo.py:157
-msgid "Other..."
-msgstr "Egyéb..."
-
-#. Translators: indicate in combobox that a path does not exist
-#: ../raphodo/foldercombo.py:235
-#, python-format
-msgid "%s (location does not exist)"
-msgstr "%s (hely nem létezik)"
-
-#: ../raphodo/generatenameconfig.py:190
-msgid "Date time"
-msgstr "Dátum és idő"
-
-#: ../raphodo/generatenameconfig.py:191
-msgid "Text"
-msgstr "Szöveg"
-
-#: ../raphodo/generatenameconfig.py:192 ../raphodo/rapid.py:2134
-msgid "Filename"
-msgstr "Fájlnév"
-
-#: ../raphodo/generatenameconfig.py:193 ../raphodo/preferencedialog.py:724
-msgid "Metadata"
-msgstr "Metaadat"
-
-#: ../raphodo/generatenameconfig.py:194
-msgid "Sequences"
-msgstr "Sorozatok"
-
-#. Translators: for an explanation of what this means,
-#. see http://damonlynch.net/rapid/documentation/index.html#jobcode
-#: ../raphodo/generatenameconfig.py:197
-msgid "Job code"
-msgstr "Munka-szám"
-
-#: ../raphodo/generatenameconfig.py:198
-msgid "Image date"
-msgstr "Kép dátuma"
-
-#: ../raphodo/generatenameconfig.py:199
-msgid "Video date"
-msgstr "Videó dátuma"
-
-#: ../raphodo/generatenameconfig.py:200
-msgid "Today"
-msgstr "Ma"
-
-#: ../raphodo/generatenameconfig.py:201
-msgid "Yesterday"
-msgstr "Tegnap"
-
-#. Translators: Download time is the time and date that the download started (when the
-#. user clicked the Download button)
-#: ../raphodo/generatenameconfig.py:204
-msgid "Download time"
-msgstr "Letöltési idő"
-
-#. Translators: for an explanation of what this means,
-#. see http://damonlynch.net/rapid/documentation/index.html#renamefilename
-#: ../raphodo/generatenameconfig.py:207
-msgid "Name"
-msgstr "Név"
-
-#. Translators: for an explanation of what this means,
-#. see http://damonlynch.net/rapid/documentation/index.html#renamefilename
-#: ../raphodo/generatenameconfig.py:210 ../raphodo/rapid.py:2135
-msgid "Extension"
-msgstr "Kiterjesztés"
-
-#. Translators: for an explanation of what this means,
-#. see http://damonlynch.net/rapid/documentation/index.html#renamefilename
-#: ../raphodo/generatenameconfig.py:213
-msgid "Image number"
-msgstr "Kép száma"
-
-#: ../raphodo/generatenameconfig.py:214
-msgid "Video number"
-msgstr "Videó száma"
-
-#. Translators: for an explanation of what this means,
-#. see http://damonlynch.net/rapid/documentation/index.html#renamemetadata
-#: ../raphodo/generatenameconfig.py:217
-msgid "Aperture"
-msgstr "Rekesz"
-
-#. Translators: for an explanation of what this means,
-#. see http://damonlynch.net/rapid/documentation/index.html#renamemetadata
-#: ../raphodo/generatenameconfig.py:220
-msgid "ISO"
-msgstr "ISO"
-
-#. Translators: for an explanation of what this means,
-#. see http://damonlynch.net/rapid/documentation/index.html#renamemetadata
-#: ../raphodo/generatenameconfig.py:223
-msgid "Exposure time"
-msgstr "Expozíciós idő"
-
-#. Translators: for an explanation of what this means,
-#. see http://damonlynch.net/rapid/documentation/index.html#renamemetadata
-#: ../raphodo/generatenameconfig.py:226
-msgid "Focal length"
-msgstr "Fókusztávolság"
-
-#. Translators: for an explanation of what this means,
-#. see http://damonlynch.net/rapid/documentation/index.html#renamemetadata
-#: ../raphodo/generatenameconfig.py:229
-msgid "Camera make"
-msgstr "Fényképezőgép gyártója"
-
-#. Translators: for an explanation of what this means,
-#. see http://damonlynch.net/rapid/documentation/index.html#renamemetadata
-#: ../raphodo/generatenameconfig.py:232
-msgid "Camera model"
-msgstr "Fényképezőgép típusa"
-
-#. Translators: for an explanation of what this means,
-#. see http://damonlynch.net/rapid/documentation/index.html#renamemetadata
-#: ../raphodo/generatenameconfig.py:235
-msgid "Short camera model"
-msgstr "Rövid típusmegnevezés"
-
-#. Translators: for an explanation of what this means,
-#. see http://damonlynch.net/rapid/documentation/index.html#renamemetadata
-#: ../raphodo/generatenameconfig.py:238
-msgid "Hyphenated short camera model"
-msgstr "Bővített típusmegnevezés"
-
-#. Translators: for an explanation of what this means,
-#. see http://damonlynch.net/rapid/documentation/index.html#renamemetadata
-#: ../raphodo/generatenameconfig.py:241
-msgid "Serial number"
-msgstr "Sorozatszám"
-
-#. Translators: for an explanation of what this means,
-#. see http://damonlynch.net/rapid/documentation/index.html#renamemetadata
-#: ../raphodo/generatenameconfig.py:244
-msgid "Shutter count"
-msgstr "Zár számláló"
-
-#. File number currently refers to the Exif value Exif.Canon.FileNumber
-#: ../raphodo/generatenameconfig.py:246
-msgid "File number"
-msgstr "Fájl (sor)szám"
-
-#. Only the folder component of the Exif.Canon.FileNumber value
-#: ../raphodo/generatenameconfig.py:248
-msgid "Folder only"
-msgstr "Csak mappa"
-
-#. The folder and file component of the Exif.Canon.FileNumber value
-#: ../raphodo/generatenameconfig.py:250
-msgid "Folder and file"
-msgstr "Mappa és fájl"
-
-#. Translators: for an explanation of what this means,
-#. see http://damonlynch.net/rapid/documentation/index.html#renamemetadata
-#: ../raphodo/generatenameconfig.py:253
-msgid "Owner name"
-msgstr "A tulajdonos neve"
-
-#: ../raphodo/generatenameconfig.py:254
-msgid "Codec"
-msgstr "Kodek"
-
-#: ../raphodo/generatenameconfig.py:255
-msgid "Width"
-msgstr "Szélesség"
-
-#: ../raphodo/generatenameconfig.py:256
-msgid "Height"
-msgstr "Magasság"
-
-#: ../raphodo/generatenameconfig.py:257
-msgid "Length"
-msgstr "Hosszúság"
-
-#: ../raphodo/generatenameconfig.py:258
-msgid "Frames Per Second"
-msgstr "Képkoca/másodperc"
-
-#: ../raphodo/generatenameconfig.py:259
-msgid "Artist"
-msgstr "Készítette"
-
-#: ../raphodo/generatenameconfig.py:260
-msgid "Copyright"
-msgstr "Szerzői jog"
-
-#. Translators: for an explanation of what this means,
-#. see http://damonlynch.net/rapid/documentation/index.html#sequencenumbers
-#: ../raphodo/generatenameconfig.py:263
-msgid "Downloads today"
-msgstr "Mai letöltések"
-
-#. Translators: for an explanation of what this means,
-#. see http://damonlynch.net/rapid/documentation/index.html#sequencenumbers
-#: ../raphodo/generatenameconfig.py:266
-msgid "Session number"
-msgstr "Munkamenetszám"
-
-#. Translators: for an explanation of what this means,
-#. see http://damonlynch.net/rapid/documentation/index.html#sequencenumbers
-#: ../raphodo/generatenameconfig.py:269
-msgid "Subfolder number"
-msgstr "Alkönyvtár száma"
-
-#. Translators: for an explanation of what this means,
-#. see http://damonlynch.net/rapid/documentation/index.html#sequencenumbers
-#: ../raphodo/generatenameconfig.py:272
-msgid "Stored number"
-msgstr "Tárolt szám"
-
-#. Translators: for an explanation of what this means,
-#. see http://damonlynch.net/rapid/documentation/index.html#sequenceletters
-#: ../raphodo/generatenameconfig.py:275
-msgid "Sequence letter"
-msgstr "Sorozat betű"
-
-#. Translators: for an explanation of what this means,
-#. see http://damonlynch.net/rapid/documentation/index.html#renamefilename
-#: ../raphodo/generatenameconfig.py:278
-msgid "All digits"
-msgstr "Minden számjegy"
-
-#. Translators: for an explanation of what this means,
-#. see http://damonlynch.net/rapid/documentation/index.html#renamefilename
-#: ../raphodo/generatenameconfig.py:281
-msgid "Last digit"
-msgstr "Utolsó számjegy"
-
-#. Translators: for an explanation of what this means,
-#. see http://damonlynch.net/rapid/documentation/index.html#renamefilename
-#: ../raphodo/generatenameconfig.py:284
-msgid "Last 2 digits"
-msgstr "Utolsó 2 számjegy"
-
-#. Translators: for an explanation of what this means,
-#. see http://damonlynch.net/rapid/documentation/index.html#renamefilename
-#: ../raphodo/generatenameconfig.py:287
-msgid "Last 3 digits"
-msgstr "Utolsó 3 számjegy"
-
-#. Translators: for an explanation of what this means,
-#. see http://damonlynch.net/rapid/documentation/index.html#renamefilename
-#: ../raphodo/generatenameconfig.py:290
-msgid "Last 4 digits"
-msgstr "Utolsó 4 számjegy"
-
-#. Translators: please not the capitalization of this text, and keep it the same if your
-#. language features capitalization
-#: ../raphodo/generatenameconfig.py:293
-msgid "Original Case"
-msgstr "Eredeti kisbetű/nagybetű"
-
-#. Translators: please not the capitalization of this text, and keep it the same if your
-#. language features capitalization
-#: ../raphodo/generatenameconfig.py:296
-msgid "UPPERCASE"
-msgstr "NAGYBETŰS"
-
-#. Translators: please not the capitalization of this text, and keep it the same if your
-#. language features capitalization
-#: ../raphodo/generatenameconfig.py:299
-msgid "lowercase"
-msgstr "kisbetűs"
-
-#: ../raphodo/generatenameconfig.py:300
-msgid "One digit"
-msgstr "Egy számjegy"
-
-#: ../raphodo/generatenameconfig.py:301
-msgid "Two digits"
-msgstr "Két számjegy"
-
-#: ../raphodo/generatenameconfig.py:302
-msgid "Three digits"
-msgstr "Három számjegy"
-
-#: ../raphodo/generatenameconfig.py:303
-msgid "Four digits"
-msgstr "Négy számjegy"
-
-#: ../raphodo/generatenameconfig.py:304
-msgid "Five digits"
-msgstr "Öt számjegy"
-
-#: ../raphodo/generatenameconfig.py:305
-msgid "Six digits"
-msgstr "Hat számjegy"
-
-#: ../raphodo/generatenameconfig.py:306
-msgid "Seven digits"
-msgstr "Hét számjegy"
-
-#. Translators: for an explanation of what this means,
-#. see http://damonlynch.net/rapid/documentation/index.html#renamedateandtime
-#: ../raphodo/generatenameconfig.py:309
-msgid "Subseconds"
-msgstr "Millimásodperc"
-
-#. Translators: for an explanation of what this means,
-#. see http://damonlynch.net/rapid/documentation/index.html#renamedateandtime
-#: ../raphodo/generatenameconfig.py:312 ../raphodo/generatenameconfig.py:393
-msgid "YYYYMMDD"
-msgstr "ÉÉÉÉHHNN"
-
-#. Translators: for an explanation of what this means,
-#. see http://damonlynch.net/rapid/documentation/index.html#renamedateandtime
-#: ../raphodo/generatenameconfig.py:315 ../raphodo/generatenameconfig.py:394
-msgid "YYYY-MM-DD"
-msgstr "ÉÉÉÉ-HH-NN"
-
-#. Translators: for an explanation of what this means,
-#. see http://damonlynch.net/rapid/documentation/index.html#renamedateandtime
-#: ../raphodo/generatenameconfig.py:318 ../raphodo/generatenameconfig.py:395
-msgid "YYYY_MM_DD"
-msgstr "ÉÉÉÉ_HH_NN"
-
-#. Translators: for an explanation of what this means,
-#. see http://damonlynch.net/rapid/documentation/index.html#renamedateandtime
-#: ../raphodo/generatenameconfig.py:321
-msgid "YYMMDD"
-msgstr "ÉÉHHNN"
-
-#. Translators: for an explanation of what this means,
-#. see http://damonlynch.net/rapid/documentation/index.html#renamedateandtime
-#: ../raphodo/generatenameconfig.py:324
-msgid "YY-MM-DD"
-msgstr "ÉÉ-HH-NN"
-
-#. Translators: for an explanation of what this means,
-#. see http://damonlynch.net/rapid/documentation/index.html#renamedateandtime
-#: ../raphodo/generatenameconfig.py:327
-msgid "YY_MM_DD"
-msgstr "ÉÉ_HH_NN"
-
-#. Translators: for an explanation of what this means,
-#. see http://damonlynch.net/rapid/documentation/index.html#renamedateandtime
-#: ../raphodo/generatenameconfig.py:330
-msgid "MMDDYYYY"
-msgstr "HHNNÉÉÉÉ"
-
-#. Translators: for an explanation of what this means,
-#. see http://damonlynch.net/rapid/documentation/index.html#renamedateandtime
-#: ../raphodo/generatenameconfig.py:333
-msgid "MMDDYY"
-msgstr "HHNNÉÉ"
-
-#. Translators: for an explanation of what this means,
-#. see http://damonlynch.net/rapid/documentation/index.html#renamedateandtime
-#: ../raphodo/generatenameconfig.py:336
-msgid "MMDD"
-msgstr "HHNN"
-
-#. Translators: for an explanation of what this means,
-#. see http://damonlynch.net/rapid/documentation/index.html#renamedateandtime
-#: ../raphodo/generatenameconfig.py:339
-msgid "DDMMYYYY"
-msgstr "NNHHÉÉÉÉ"
-
-#. Translators: for an explanation of what this means,
-#. see http://damonlynch.net/rapid/documentation/index.html#renamedateandtime
-#: ../raphodo/generatenameconfig.py:342
-msgid "DDMMYY"
-msgstr "NNHHÉÉ"
-
-#. Translators: for an explanation of what this means,
-#. see http://damonlynch.net/rapid/documentation/index.html#renamedateandtime
-#: ../raphodo/generatenameconfig.py:345 ../raphodo/generatenameconfig.py:393
-#: ../raphodo/generatenameconfig.py:394 ../raphodo/generatenameconfig.py:395
-#: ../raphodo/generatenameconfig.py:396 ../raphodo/generatenameconfig.py:397
-msgid "YYYY"
-msgstr "ÉÉÉÉ"
-
-#. Translators: for an explanation of what this means,
-#. see http://damonlynch.net/rapid/documentation/index.html#renamedateandtime
-#: ../raphodo/generatenameconfig.py:348
-msgid "YY"
-msgstr "ÉÉ"
-
-#. Translators: for an explanation of what this means,
-#. see http://damonlynch.net/rapid/documentation/index.html#renamedateandtime
-#: ../raphodo/generatenameconfig.py:351
-msgid "MM"
-msgstr "HH"
-
-#. Translators: for an explanation of what this means,
-#. see http://damonlynch.net/rapid/documentation/index.html#renamedateandtime
-#: ../raphodo/generatenameconfig.py:354
-msgid "DD"
-msgstr "NN"
-
-#. Translators: for an explanation of what this means,
-#. see http://damonlynch.net/rapid/documentation/index.html#renamedateandtime
-#: ../raphodo/generatenameconfig.py:357
-msgid "Month (full)"
-msgstr "Hónap (teljes)"
-
-#. Translators: for an explanation of what this means,
-#. see http://damonlynch.net/rapid/documentation/index.html#renamedateandtime
-#: ../raphodo/generatenameconfig.py:360
-msgid "Month (abbreviated)"
-msgstr "Hónap (rövid)"
-
-#. Translators: for an explanation of what this means,
-#. see http://damonlynch.net/rapid/documentation/index.html#renamedateandtime
-#: ../raphodo/generatenameconfig.py:363
-msgid "HHMMSS"
-msgstr "ÓÓPPMM"
-
-#. Translators: for an explanation of what this means,
-#. see http://damonlynch.net/rapid/documentation/index.html#renamedateandtime
-#: ../raphodo/generatenameconfig.py:366
-msgid "HHMM"
-msgstr "ÓÓPP"
-
-#. Translators: for an explanation of what this means,
-#. see http://damonlynch.net/rapid/documentation/index.html#renamedateandtime
-#: ../raphodo/generatenameconfig.py:369
-msgid "HH-MM-SS"
-msgstr "ÓÓ-PP-MM"
-
-#. Translators: for an explanation of what this means,
-#. see http://damonlynch.net/rapid/documentation/index.html#renamedateandtime
-#: ../raphodo/generatenameconfig.py:372
-msgid "HH-MM"
-msgstr "ÓÓ-PP"
-
-#. Translators: for an explanation of what this means,
-#. see http://damonlynch.net/rapid/documentation/index.html#renamedateandtime
-#: ../raphodo/generatenameconfig.py:375
-msgid "HH"
-msgstr "ÓÓ"
-
-#. Translators: for an explanation of what this means,
-#. see http://damonlynch.net/rapid/documentation/index.html#renamedateandtime
-#: ../raphodo/generatenameconfig.py:378
-msgid "MM (minutes)"
-msgstr "PP"
-
-#. Translators: for an explanation of what this means,
-#. see http://damonlynch.net/rapid/documentation/index.html#renamedateandtime
-#: ../raphodo/generatenameconfig.py:381
-msgid "SS"
-msgstr "MM"
-
-#: ../raphodo/generatenameconfig.py:393
-msgid "Date"
-msgstr "Dátum"
-
-#: ../raphodo/generatenameconfig.py:394
-msgid "Date (hyphens)"
-msgstr "Dátum (elválasztva)"
-
-#: ../raphodo/generatenameconfig.py:395
-msgid "Date (underscores)"
-msgstr "Dátum (aláhúzással)"
-
-#: ../raphodo/generatenameconfig.py:396 ../raphodo/generatenameconfig.py:442
-#: ../raphodo/generatenameconfig.py:537
-msgid "Date and Job Code"
-msgstr "Dátum és munka-kód"
-
-#: ../raphodo/generatenameconfig.py:396
-msgid "YYYYMM_Job Code"
-msgstr "YYYYMM_munka-kód"
-
-#: ../raphodo/generatenameconfig.py:397
-msgid "Date and Job Code Subfolder"
-msgstr "Dátum és munka-kód aldosszié"
-
-#: ../raphodo/generatenameconfig.py:397
-msgid "YYYYMM"
-msgstr "ÉÉÉÉHH"
-
-#: ../raphodo/generatenameconfig.py:397 ../raphodo/jobcodepanel.py:199
-#: ../raphodo/nameeditor.py:833 ../raphodo/rapid.py:1861
-#: ../raphodo/renamepanel.py:83 ../raphodo/renamepanel.py:241
-msgid "Job Code"
-msgstr "Munka-kód"
-
-#: ../raphodo/generatenameconfig.py:437 ../raphodo/generatenameconfig.py:532
-msgid "Original Filename"
-msgstr "Eredeti fájlnév"
-
-#: ../raphodo/generatenameconfig.py:438 ../raphodo/generatenameconfig.py:533
-msgid "Date-Time and Downloads today"
-msgstr "Dátum-idő és mai letöltések"
-
-#: ../raphodo/generatenameconfig.py:438 ../raphodo/generatenameconfig.py:533
-msgid "YYYYMMDD-HHMM-1"
-msgstr "ÉÉÉÉHHNN-ÓÓPP-1"
-
-#: ../raphodo/generatenameconfig.py:439 ../raphodo/generatenameconfig.py:534
-msgid "Date and Downloads today"
-msgstr "Dátum és mai letöltések"
-
-#: ../raphodo/generatenameconfig.py:439 ../raphodo/generatenameconfig.py:534
-msgid "YYYYMMDD-1"
-msgstr "ÉÉÉÉHHNN-1"
-
-#: ../raphodo/generatenameconfig.py:440
-msgid "Date-Time and Image number"
-msgstr "Dátum-idő és Fotó száma"
-
-#: ../raphodo/generatenameconfig.py:440
-msgid "YYYYMMDD-1234"
-msgstr "ÉÉÉÉHHNN-1234"
-
-#: ../raphodo/generatenameconfig.py:441 ../raphodo/generatenameconfig.py:536
-msgid "Date-Time and Job Code"
-msgstr "Dátum-idő és munka-kód"
-
-#: ../raphodo/generatenameconfig.py:441 ../raphodo/generatenameconfig.py:536
-msgid "YYYYMMDD-HHMM-Job Code-1"
-msgstr "ÉÉÉÉHHNN-ÓÓPP-munka-kód-1"
-
-#: ../raphodo/generatenameconfig.py:442 ../raphodo/generatenameconfig.py:537
-msgid "YYYYMMDD-Job Code-1"
-msgstr "ÉÉÉÉHHNN-munka-kód-1"
-
-#: ../raphodo/generatenameconfig.py:535
-msgid "Date-Time and Video number"
-msgstr "Dátum-idő és Videó száma"
-
-#: ../raphodo/generatenameconfig.py:535
-msgid "YYYYMMDD_1234"
-msgstr "ÉÉÉÉHHDD_1234"
-
-#: ../raphodo/generatenameconfig.py:538
-msgid "Resolution"
-msgstr "Felbontás"
-
-#: ../raphodo/generatenameconfig.py:538
-msgid "YYYYMMDD-HHMM-1-1920x1080"
-msgstr "ÉÉÉÉHHNN-ÓÓPP-1-1920x1080"
-
-#: ../raphodo/jobcodepanel.py:64
-msgid "Enter a new Job Code, or select a previous one"
-msgstr "Adjon meg új munka-kódot, vagy válasszon egyet a korábbiakból."
-
-#. Translators: the value substituted will be something like '1 photo'.
-#: ../raphodo/jobcodepanel.py:70
-#, python-format
-msgid "The Job Code will be applied to %s that does not yet have a Job Code."
-msgstr ""
-"A munka-kódot a(z) %s rendszerre alkalmazza, amely még nem rendelkezik munka-"
-"kóddal."
-
-#. Translators: the value substituted will be something like '85 photos and 5
-#. videos'.
-#: ../raphodo/jobcodepanel.py:75
-#, python-format
-msgid "The Job Code will be applied to %s that do not yet have a Job Code."
-msgstr ""
-"A munka-kódot a(z) %s rendszerre alkalmazza, amely még nem rendelkezik munka-"
-"kóddal."
-
-#: ../raphodo/jobcodepanel.py:78
-msgid "Apply Job Code to Download"
-msgstr "Munka-kód alkalmazása a letöltéshez"
-
-#: ../raphodo/jobcodepanel.py:80
-msgid "Enter a new Job Code"
-msgstr "Adjon meg új munka-kódot"
-
-#: ../raphodo/jobcodepanel.py:86
-msgid "The new Job Code will not be applied to any photos or videos."
-msgstr "Az új munka-kód nem alkalmazható semmilyen fényképen vagy videón."
-
-#. Translators: the value substituted will be something like '100 photos and 5
-#. videos'.
-#: ../raphodo/jobcodepanel.py:92
-#, python-format
-msgid "The new Job Code will <b>not</b> be applied to %s."
-msgstr "Az új munka-kódot <b> nem </b> kell alkalmazni a %s -ra."
-
-#. Translators: the value substituted will be something like '100 photos and 5
-#. videos'.
-#: ../raphodo/jobcodepanel.py:97
-#, python-format
-msgid "The new Job Code will be applied to %s."
-msgstr "Az új munkakódot a(z) %s fájlra kell alkalmazni."
-
-#: ../raphodo/jobcodepanel.py:99
-msgid "New Job Code"
-msgstr "Új munka-kód"
-
-#: ../raphodo/jobcodepanel.py:134
-msgid "&Job Code:"
-msgstr "&Munka-kód:"
-
-#: ../raphodo/jobcodepanel.py:136 ../raphodo/rememberthisdialog.py:68
-msgid "&Remember this choice"
-msgstr "&Emlékezzen erre a választásra"
-
-#: ../raphodo/jobcodepanel.py:186
-msgid ""
-"Select photos and videos to be able to apply a new or existing Job Code to them."
-msgstr ""
-"Jelöljön ki fényképeket és videókat, hogy új vagy meglévő munka-kódot adjon "
-"hozzájuk."
-
-#: ../raphodo/jobcodepanel.py:187
-msgid "The new Job Code will be applied to all selected photos and/or videos."
-msgstr ""
-"Az új munka-kódot minden kiválasztott fényképre és/vagy videóra alkalmazzák."
-
-#: ../raphodo/jobcodepanel.py:188
-msgid ""
-"Click the Apply button to apply the current Job Code to all selected photos and/"
-"or videos. You can also simply double click the Job Code."
-msgstr ""
-"Kattintson az Alkalmaz gombra, hogy az aktuális munka-kódot minden kiválasztott "
-"fényképre és/vagy videóra alkalmazza. Egyszerűen duplán kattinthat a munka-"
-"kódra is."
-
-#: ../raphodo/jobcodepanel.py:190
-msgid ""
-"Removing a Job Code removes it only from the list of saved Job Codes, not from "
-"any photos or videos that it may have been applied to."
-msgstr ""
-"A munka-kód eltávolítása csak az elmentett munkakódok listájából távolítja el "
-"azt és nem olyan fényképekből vagy videókból, amelyekre alkalmazva van."
-
-#: ../raphodo/jobcodepanel.py:192
-msgid ""
-"If you want to use Job Codes, configure file renaming or destination subfolder "
-"names to use them."
-msgstr ""
-"Ha munka-kódokat kíván alkalmazni, konfigurálja a fájl átnevezését vagy a cél "
-"alkönyvtár nevét."
-
-#: ../raphodo/jobcodepanel.py:198
-msgid "Last Used"
-msgstr "Utoljára használt"
-
-#: ../raphodo/jobcodepanel.py:203
-msgid "Job Code Sort:"
-msgstr "Munka-kód rendezés:"
-
-#: ../raphodo/jobcodepanel.py:206 ../raphodo/rapid.py:2142
-msgid "Ascending"
-msgstr "Növekvő"
-
-#: ../raphodo/jobcodepanel.py:207 ../raphodo/rapid.py:2143
-msgid "Descending"
-msgstr "Csökkenő"
-
-#: ../raphodo/jobcodepanel.py:217
-msgid "&New..."
-msgstr "&Új..."
-
-#: ../raphodo/jobcodepanel.py:221
-msgid "&Apply"
-msgstr "&Alkalmaz"
-
-#: ../raphodo/jobcodepanel.py:225
-msgid "&Remove"
-msgstr "&Eltávolít"
-
-#: ../raphodo/jobcodepanel.py:229 ../raphodo/preferencedialog.py:200
-#: ../raphodo/preferencedialog.py:229 ../raphodo/preferencedialog.py:531
-msgid "Remove All"
-msgstr "Mindent eltávolít"
-
-#: ../raphodo/jobcodepanel.py:428
-msgid "Do you really want to remove all the Job Codes?"
-msgstr "Összes munka-kód eltávolítása?"
-
-#: ../raphodo/jobcodepanel.py:430
-msgid "Remove all Job Codes"
-msgstr "Összes munka-kód eltávolítása"
-
-#: ../raphodo/jobcodepanel.py:493
-msgid "Job Codes"
-msgstr "Munka-kód"
-
-#. Translators: please do not modify or leave out html formatting tags like <i> and
-#. <b>. These are used to format the text the users sees
-#: ../raphodo/messagewidget.py:65
-#, python-format
-msgid "<i><b>Hint:</b> %(message)s"
-msgstr "<i><b> Tipp: </b> %(message)s"
-
-#: ../raphodo/nameeditor.py:423 ../raphodo/nameeditor.py:437
-#, python-format
-msgid "%(description)s - %(elements)s"
-msgstr "%(description)s - %(elements)s"
-
-#: ../raphodo/nameeditor.py:517
-msgid "Save New Custom Preset..."
-msgstr "Az új egyéni előbeállítások mentése ..."
-
-#: ../raphodo/nameeditor.py:518
-msgid "Remove All Custom Presets..."
-msgstr "Összes egyéni előbeállítás eltávolítása ..."
-
-#: ../raphodo/nameeditor.py:564
-msgid "(New Custom Preset)"
-msgstr "(Új egyéni beállítás)"
-
-#: ../raphodo/nameeditor.py:581
-#, python-format
-msgid "%s (edited)"
-msgstr "%s (edited)"
-
-#: ../raphodo/nameeditor.py:584 ../raphodo/nameeditor.py:1379
-#, python-format
-msgid "Update Custom Preset \"%s\""
-msgstr "Egyéni beállítások frissítése \"%s\""
-
-#: ../raphodo/nameeditor.py:672
-msgid "Save New Custom Preset - Rapid Photo Downloader"
-msgstr "Mentse az új egyéni beállításokat - Rapid Photo Downloader"
-
-#: ../raphodo/nameeditor.py:680
-msgid "Preset Name:"
-msgstr "Előre beállított név:"
-
-#: ../raphodo/nameeditor.py:799
-msgid "Photo Subfolder Generation Editor"
-msgstr "Fénykép alkönyvtár generációs szerkesztő"
-
-#: ../raphodo/nameeditor.py:805
-msgid "Video Subfolder Generation Editor"
-msgstr "Videó alkönyvtár generációs szerkesztő"
-
-#: ../raphodo/nameeditor.py:811
-msgid "Photo Renaming Editor"
-msgstr "Fénykép átnevezés szerkesztő"
-
-#: ../raphodo/nameeditor.py:817
-msgid "Video Renaming Editor"
-msgstr "Videó átnevezés szerkesztő"
-
-#: ../raphodo/nameeditor.py:842
-msgid ""
-"<b><font color=\"red\">Warning:</font></b> <i>There is insufficient data to "
-"fully generate the name. Please use other renaming options.</i>"
-msgstr ""
-"<b><font color = \"red\"> Figyelmeztetés: </font> </b><i> Nincs elég adat a név "
-"teljes generálásához. Kérjük, használjon más átnevezési beállításokat. </i>"
-
-#. Translators: please do not modify, change the order of or leave out html formatting
-#. tags like <i> and <b>. These are used to format the text the users sees.
-#. In this case, the </i> really is supposed to come before the <i>.
-#: ../raphodo/nameeditor.py:853
-#, python-format
-msgid "The character</i> %(separator)s <i>creates a new subfolder level."
-msgstr "A karakter <i> %(separator)s </i> új almappát állít elő."
-
-#. Translators: please do not modify, change the order of or leave out html formatting
-#. tags like <i> and <b>. These are used to format the text the users sees
-#. In this case, the </i> really is supposed to come before the <i>.
-#: ../raphodo/nameeditor.py:858
-#, python-format
-msgid ""
-"There is no need start or end with the folder separator </i> %(separator)s<i>, "
-"because it is added automatically."
-msgstr ""
-"Nincs szükség a szeparátor <i> %(separator)s </i> elindítására vagy "
-"befejezésére, mert automatikusan hozzáadódik."
-
-#: ../raphodo/nameeditor.py:866
-msgid ""
-"<b><font color=\"red\">Warning:</font></b> <i>Unique filenames may not be "
-"generated. Make filenames unique by using Sequence values.</i>"
-msgstr ""
-"<b> <font color = \"red\"> Figyelmeztetés: </font> </b> <i> Nem hozhatók létre "
-"egyedi fájlnevek.  A szekvenciaértékek használatával egyedi fájlneveket hozhat "
-"létre. </i>"
-
-#: ../raphodo/nameeditor.py:889 ../raphodo/renamepanel.py:121
-msgid "Preset:"
-msgstr "Előbeállítás:"
-
-#. Translators: appears in a combobox, e.g. Image Date (YYYY)
-#: ../raphodo/nameeditor.py:966 ../raphodo/nameeditor.py:987
-#, python-brace-format
-msgid "{choice} ({variant})"
-msgstr "{choice} ({variant})"
-
-#: ../raphodo/nameeditor.py:1012 ../raphodo/preferencedialog.py:783
-msgid "Get help online..."
-msgstr "Online segítség kérése ..."
-
-#: ../raphodo/nameeditor.py:1034
-msgid "Insert"
-msgstr "Beszúrás"
-
-#: ../raphodo/nameeditor.py:1360
-msgid "Save Preset - Rapid Photo Downloader"
-msgstr "Előbeállítás mentése - Rapid Photo Downloader"
-
-#: ../raphodo/nameeditor.py:1365
-msgid ""
-"<b>Do you want to save the changes in a new custom preset?</b><br><br>Creating "
-"a custom preset is not required, but can help you keep organized.<br><br>The "
-"changes to the preferences will still be applied regardless of whether you "
-"create a new custom preset or not."
-msgstr ""
-"<b> Szeretné menteni a változtatásokat egy új egyéni programcsomagban? </b> "
-"<br> <br> Egyéni beállítások létrehozása nem szükséges, de segíthet a "
-"szervezettség megőrzésében. A preferenciák továbbra is alkalmazásra kerülnek "
-"függetlenül attól, hogy létrehozott-e egy új egyéni beállítást vagy sem."
-
-#: ../raphodo/nameeditor.py:1374
-msgid ""
-"<b>Do you want to save the changes in a custom preset?</b><br><br>If you like, "
-"you can create a new custom preset or update the existing custom preset."
-"<br><br>The changes to the preferences will still be applied regardless of "
-"whether you save a custom preset or not."
-msgstr ""
-"<b> Szeretné a változásokat egyéni beállításokba menteni? </b> <br> <br> Ha "
-"igen, létrehozhat egy új egyéni beállítást vagy frissítheti a meglévő egyéni "
-"beállításokat. A preferenciák módosításai továbbra is alkalmazásra kerülnek, "
-"függetlenül attól, hogy egyéni beállításokat mentett-e vagy sem."
-
-#: ../raphodo/nameeditor.py:1381
-msgid "Save New Custom Preset"
-msgstr "Új egyéni beállítás mentése"
-
-#: ../raphodo/newversion.py:312
-msgid "Checking for new version..."
-msgstr "Új verzió ellenőrzése ..."
-
-#: ../raphodo/newversion.py:313
-msgid "You are running the latest version."
-msgstr "Ön a legújabb verziót futtatja."
-
-#: ../raphodo/newversion.py:314
-msgid "Failed to contact the update server."
-msgstr "Nem sikerült kapcsolatba lépni a frissítést tartalmazó szerverrel."
-
-#: ../raphodo/newversion.py:316
-#, python-format
-msgid "A new version of Rapid Photo Downloader (%s) is available."
-msgstr "A Rapid Photo Downloader (%s) új verziója elérhető."
-
-#: ../raphodo/newversion.py:318
-msgid "Do you want to download the new version?"
-msgstr "Szeretné letölteni az új verziót?"
-
-#: ../raphodo/newversion.py:319
-#, python-format
-msgid "Changes in the new release can be viewed <a href=\"%s\">here</a>."
-msgstr ""
-"Az új verzióban történt változások megtekinthetők: <a href=\"%s\"> itt </a>."
-
-#. Translators: this text appears in a button - the & sets the s key in combination with
-#. the alt key to act as the keyboard shortcut
-#: ../raphodo/newversion.py:348 ../raphodo/newversion.py:363
-msgid "&Skip this release"
-msgstr "&Kiadás kihagyása"
-
-#. Translators: this text appears in a button - the & sets the o key in combination with
-#. the alt key to act as the keyboard shortcut
-#: ../raphodo/newversion.py:366
-msgid "&Open Download Page"
-msgstr "&Letöltési oldal megnyitása"
-
-#: ../raphodo/newversion.py:386
-msgid "Rapid Photo Downloader updates"
-msgstr "A Rapid Photo Downloader frissítései"
-
-#. Translators: shows how much of a file has been downloaded e.g  123 KB of 1.3 MB
-#: ../raphodo/newversion.py:488
-#, python-format
-msgid "%(downloaded)s of %(total)s"
-msgstr "Letöltve: %(downloaded)s / Összes: %(total)s"
-
-#: ../raphodo/newversion.py:507
-msgid "Downloading..."
-msgstr "Letöltés ..."
-
-#: ../raphodo/preferencedialog.py:86
-msgid "Preferences"
-msgstr "Beállítások"
-
-#: ../raphodo/preferencedialog.py:108 ../raphodo/preferencedialog.py:118
-msgid "Automation"
-msgstr "Automatizálás"
-
-#: ../raphodo/preferencedialog.py:108 ../raphodo/preferencedialog.py:118
-msgid "Thumbnails"
-msgstr "Bélyegképek"
-
-#: ../raphodo/preferencedialog.py:108 ../raphodo/preferencedialog.py:118
-#: ../raphodo/preferencedialog.py:428
-msgid "Error Handling"
-msgstr "Hibakezelés"
-
-#: ../raphodo/preferencedialog.py:108 ../raphodo/preferencedialog.py:118
-msgid "Warnings"
-msgstr "Figyelmeztetések"
-
-#: ../raphodo/preferencedialog.py:109
-msgid "Consolidation"
-msgstr "Megerősítés"
-
-#: ../raphodo/preferencedialog.py:109 ../raphodo/preferencedialog.py:119
-msgid "Miscellaneous"
-msgstr "Egyebek"
-
-#: ../raphodo/preferencedialog.py:147
-msgid "Device Scanning"
-msgstr "Eszközkeresés"
-
-#: ../raphodo/preferencedialog.py:148
-msgid "Scan only external devices"
-msgstr "Csak külső eszközöket vizsgáljon"
-
-#: ../raphodo/preferencedialog.py:150
-msgid ""
-"Scan for photos and videos only on devices that are external to the computer,\n"
-"including cameras, memory cards, external hard drives, and USB flash drives."
-msgstr ""
-"Fényképek és videók csak a számítógépen kívüli eszközökről,\n"
-"beleértve a fényképezőgépeket, memóriakártyákat, külső merevlemezeket és USB "
-"flash meghajtókat."
-
-#: ../raphodo/preferencedialog.py:153
-msgid "Scan only specific folders on devices"
-msgstr "Csak speciális mappákat vizsgáljon az eszközön"
-
-#: ../raphodo/preferencedialog.py:155
-msgid ""
-"Scan for photos and videos only in the folders specified below (except paths\n"
-"specified in Ignored Paths).\n"
-"\n"
-"Changing this setting causes all devices to be scanned again."
-msgstr ""
-"Fotók és videók keresése csak az alábbiakban megadott mappákban\n"
-"(kivéve az kihagyandó elérési utakat).\n"
-"\n"
-"Ennek a beállításnak a megváltoztatásával minden eszköz ismét beolvasható."
-
-#: ../raphodo/preferencedialog.py:161
-msgid "Folders to scan:"
-msgstr "Mappák keresése:"
-
-#: ../raphodo/preferencedialog.py:164
-msgid ""
-"Folders at the base level of device file systems that will be scanned\n"
-"for photos and videos."
-msgstr ""
-"A beolvasandó eszközfájlrendszer alapszintű mappái\n"
-"fotókhoz és videókhoz."
-
-#: ../raphodo/preferencedialog.py:167 ../raphodo/preferencedialog.py:219
-msgid "Add..."
-msgstr "Hozzáadás ..."
-
-#: ../raphodo/preferencedialog.py:169
-msgid ""
-"Add a folder to the list of folders to scan for photos and videos.\n"
-"\n"
-"Changing this setting causes all devices to be scanned again."
-msgstr ""
-"Adjon egy mappát a mappák listájához, hogy fotókat és videókat olvashasson be.\n"
-"\n"
-"Ennek a beállításnak a megváltoztatásával minden eszköz ismét beolvasható."
-
-#: ../raphodo/preferencedialog.py:172 ../raphodo/preferencedialog.py:198
-#: ../raphodo/preferencedialog.py:224 ../raphodo/preferencedialog.py:529
-msgid "Remove"
-msgstr "Eltávolít"
-
-#: ../raphodo/preferencedialog.py:174
-msgid ""
-"Remove a folder from the list of folders to scan for photos and videos.\n"
-"\n"
-"Changing this setting causes all devices to be scanned again."
-msgstr ""
-"Távolítson el egy mappát a mappák listájáról a fotók és videók kereséséhez.\n"
-"\n"
-"Ennek a beállításnak a megváltoztatásával minden eszköz ismét beolvasható."
-
-#: ../raphodo/preferencedialog.py:191
-msgid "Devices that have been set to automatically ignore or download from."
-msgstr ""
-"Olyan eszközök, amelyeket beállított, hogy automatikusan figyelmen kívül "
-"hagyják vagy letöltik."
-
-#: ../raphodo/preferencedialog.py:192
-msgid "Remembered Devices"
-msgstr "Megjegyzett eszközök"
-
-#: ../raphodo/preferencedialog.py:196
-msgid ""
-"Remove a device from the list of devices to automatically ignore or download "
-"from."
-msgstr ""
-"Távolítson el egy eszközt az eszközök listájáról, hogy automatikusan figyelmen "
-"kívül hagyja vagy letöltse."
-
-#: ../raphodo/preferencedialog.py:202
-msgid ""
-"Clear the list of devices from which to automatically ignore or download from.\n"
-"\n"
-"Note: Changes take effect when the computer is next scanned for devices."
-msgstr ""
-"Törölje azon eszközök listáját, amelyekről automatikusan figyelmen kívül hagy "
-"vagy letölt.\n"
-"\n"
-"Megjegyzés: A módosítások akkor lépnek életbe, amikor a számítógép a következő "
-"eszközkeresést végzi."
-
-#: ../raphodo/preferencedialog.py:215
-msgid "Ignored Paths"
-msgstr "Mellőzött elérési út"
-
-#: ../raphodo/preferencedialog.py:216
-msgid "The end part of a path that should never be scanned for photos or videos."
-msgstr ""
-"Az elérési út végső része, amelyen soha nem szabad fényképeket vagy videókat "
-"keresni."
-
-#: ../raphodo/preferencedialog.py:221
-msgid ""
-"Add a path to the list of paths to ignore.\n"
-"\n"
-"Changing this setting causes all devices to be scanned again."
-msgstr ""
-"Adjon hozzá egy elérési utat a figyelmen kívül hagyandó elérési utak "
-"listájához.\n"
-"\n"
-"Ennek a beállításnak a megváltoztatásával minden eszköz újra beolvasásra kerül."
-
-#: ../raphodo/preferencedialog.py:226
-msgid ""
-"Remove a path from the list of paths to ignore.\n"
-"\n"
-"Changing this setting causes all devices to be scanned again."
-msgstr ""
-"Távolítson el egy elérési utat a figyelmen kívül hagyni kívánt elérési utak "
-"listájáról.\n"
-"\n"
-"Ennek a beállításnak a megváltoztatásával minden eszköz újra beolvasásra kerül."
-
-#: ../raphodo/preferencedialog.py:231
-msgid ""
-"Clear the list of paths to ignore.\n"
-"\n"
-"Changing this setting causes all devices to be scanned again."
-msgstr ""
-"Törölje a figyelmen kívül hagyandó elérési utak listáját.\n"
-"\n"
-"Ennek a beállításnak a megváltoztatásával minden eszköz újra beolvasásra kerül."
-
-#: ../raphodo/preferencedialog.py:239
-msgid ""
-"Use python-style <a href=\"http://damonlynch.net/rapid/documentation/"
-"#regularexpressions\">regular expressions</a>"
-msgstr ""
-"Használjon python stílusú <a href=\"http://damonlynch.net/rapid/documentation/"
-"#regularexpressions\"> szabályos kifejezéseket </a>"
-
-#: ../raphodo/preferencedialog.py:243
-msgid ""
-"Use regular expressions in the list of ignored paths.\n"
-"\n"
-"Changing this setting causes all devices to be scanned again."
-msgstr ""
-"Használjon szabályos kifejezéseket a figyelmen kívül hagyott elérési utak "
-"listáján.\n"
-"\n"
-"Ennek a beállításnak a megváltoztatásával minden eszköz újra beolvasásra kerül."
-
-#: ../raphodo/preferencedialog.py:283
-msgid "Program Automation"
-msgstr "Program automatizálás"
-
-#: ../raphodo/preferencedialog.py:284
-msgid "Start downloading at program startup"
-msgstr "A letöltés megkezdése a program indításakor"
-
-#: ../raphodo/preferencedialog.py:285
-msgid "Start downloading upon device insertion"
-msgstr "Azonnali letöltés a készülék csatlakoztatását követően"
-
-#: ../raphodo/preferencedialog.py:286
-msgid "Unmount (eject) device upon download completion"
-msgstr "A letöltés befejeztével távolítsa el a forrás eszközt"
-
-#: ../raphodo/preferencedialog.py:287
-msgid "Exit program when download completes"
-msgstr "Kilépés a programból a letöltés végeztével"
-
-#: ../raphodo/preferencedialog.py:288
-msgid "Exit program even if download had warnings or errors"
-msgstr "Kilépés a programból letöltési hibák és figyelmeztetések ellenére is."
-
-#: ../raphodo/preferencedialog.py:315
-msgid "Thumbnail Generation"
-msgstr "Bélyegkép generáció"
-
-#: ../raphodo/preferencedialog.py:316
-msgid "Generate thumbnails"
-msgstr "Bélyegképek létrehozása"
-
-#: ../raphodo/preferencedialog.py:318
-msgid "Generate thumbnails to show in the main program window"
-msgstr "Bélyegképek létrehozása a fő programablakban"
-
-#: ../raphodo/preferencedialog.py:320
-msgid "Cache thumbnails"
-msgstr "Bélyegképek gyorsítótár"
-
-#: ../raphodo/preferencedialog.py:323
-msgid ""
-"Save thumbnails shown in the main program window in a thumbnail cache unique to "
-"Rapid Photo Downloader"
-msgstr ""
-"Mentse el a fő programablakban megjelenített bélyegképeket a Rapid Photo "
-"Downloader egyedi bélyegkép  gyorsítótárában"
-
-#: ../raphodo/preferencedialog.py:327
-msgid "Generate system thumbnails"
-msgstr "Rendszerbélyegképek létrehozása"
-
-#: ../raphodo/preferencedialog.py:330
-msgid ""
-"While downloading, save thumbnails that can be used by desktop file managers "
-"and other programs"
-msgstr ""
-"A letöltés során mentse el a bélyegképeket, amelyeket az asztali fájlkezelők és "
-"más programok használhatnak"
-
-#: ../raphodo/preferencedialog.py:339
-msgid "Number of CPU cores used to generate thumbnails."
-msgstr "A bélyegképek előállításához használt CPU magok száma."
-
-#: ../raphodo/preferencedialog.py:340
-msgid "CPU cores:"
-msgstr "CPU magok:"
-
-#. Translators: the * acts as an asterisk to denote a reference to an annotation
-#. such as '* Takes effect upon program restart'
-#: ../raphodo/preferencedialog.py:355 ../raphodo/preferencedialog.py:401
-msgid "*"
-msgstr "*"
-
-#: ../raphodo/preferencedialog.py:378
-msgid "Thumbnail Cache"
-msgstr "Bélyegkép gyorsítótár"
-
-#: ../raphodo/preferencedialog.py:380
-msgid "Calculating..."
-msgstr "Számítás..."
-
-#: ../raphodo/preferencedialog.py:386
-msgid "days"
-msgstr "napok"
-
-#: ../raphodo/preferencedialog.py:387
-msgid "forever"
-msgstr "örökké"
-
-#: ../raphodo/preferencedialog.py:392
-msgid "Cache size:"
-msgstr "Gyorsítótár méret:"
-
-#: ../raphodo/preferencedialog.py:394
-msgid "Number of thumbnails:"
-msgstr "Bélyegképek száma:"
-
-#: ../raphodo/preferencedialog.py:396
-msgid "Database size:"
-msgstr "Adatbázis mérete:"
-
-#: ../raphodo/preferencedialog.py:398
-msgid "Cache unaccessed thumbnails for:"
-msgstr "Gyorsítótárnak nem elérhető bélyegképek:"
-
-#: ../raphodo/preferencedialog.py:406
-msgid "Purge Cache..."
-msgstr "Gyorsítótár tisztítása..."
-
-#: ../raphodo/preferencedialog.py:408
-msgid "Optimize Cache..."
-msgstr "Gyorsítás optimalizálása..."
-
-#: ../raphodo/preferencedialog.py:421
-msgid "* Takes effect upon program restart"
-msgstr "* A program újraindításakor érvényesül"
-
-#: ../raphodo/preferencedialog.py:431
-msgid "Skip download"
-msgstr "A letöltés kihagyása"
-
-#: ../raphodo/preferencedialog.py:432
-msgid "Don't download the file, and issue an error message"
-msgstr "Ne töltse le a fájlt és adjon ki hibaüzenetet"
-
-#: ../raphodo/preferencedialog.py:433
-msgid "Add unique identifier"
-msgstr "Egyedi azonosító megadása"
-
-#: ../raphodo/preferencedialog.py:436
-msgid ""
-"Add an identifier like _1 or _2 to the end of the filename, immediately before "
-"the file's extension"
-msgstr ""
-"Adjon hozzá egy _1 vagy _2 azonosítót a fájlnév végéhez közvetlenül a fájl "
-"kiterjesztése előtt"
-
-#: ../raphodo/preferencedialog.py:444
-msgid "Overwrite"
-msgstr "Felülírás"
-
-#: ../raphodo/preferencedialog.py:445
-msgid "Overwrite the previously backed up file"
-msgstr "Felülírja az előzőleg mentett fájlt"
-
-#: ../raphodo/preferencedialog.py:446
-msgid "Skip"
-msgstr "Kihagyás"
-
-#: ../raphodo/preferencedialog.py:448
-msgid "Don't overwrite the backup file, and issue an error message"
-msgstr "Ne írja felül a biztonsági másolatot és adjon ki hibaüzenetet"
-
-#: ../raphodo/preferencedialog.py:455
-msgid ""
-"When a photo or video of the same name has already been downloaded, choose "
-"whether to skip downloading the file, or to add a unique identifier:"
-msgstr ""
-"Ha ugyanazt a fényképet vagy videót már le is töltötte, válassza ki, hogy "
-"kihagyja-e a fájl letöltését vagy egyedi azonosítót ad:"
-
-#: ../raphodo/preferencedialog.py:464
-msgid ""
-"Using sequence numbers to automatically generate unique filenames is strongly "
-"recommended. Configure file renaming in the Rename panel in the main window."
-msgstr ""
-"Erősen ajánlott a sorozatszámok használata, amelyek automatikusan létrehoznak "
-"egyedi fájlneveket. Állítsa át a fájl átnevezését a főablak Átnevezés panelen."
-
-#: ../raphodo/preferencedialog.py:473
-msgid ""
-"When backing up, choose whether to overwrite a file on the backup device that "
-"has the same name, or skip backing it up:"
-msgstr ""
-"A biztonsági mentés során válassza ki, hogy felülírja-e a mentett eszközön egy "
-"azonos nevet tartalmazó fájlt, vagy hagyja felül írni a biztonsági másolatot:"
-
-#: ../raphodo/preferencedialog.py:494
-msgid "Program Warnings"
-msgstr "Program figyelmeztetések"
-
-#: ../raphodo/preferencedialog.py:495
-msgid "Show a warning when:"
-msgstr "Figyelmeztetés megjelenítése, ha:"
-
-#: ../raphodo/preferencedialog.py:498
-msgid "Downloading files currently not displayed"
-msgstr "A jelenleg nem megjelenített fájlok letöltése"
-
-#: ../raphodo/preferencedialog.py:499
-msgid ""
-"Warn when about to download files that are not displayed in the main window."
-msgstr ""
-"Figyelmeztetés, amikor olyan fájlokat tölt le, amelyek nem jelennek meg a "
-"főablakban."
-
-#: ../raphodo/preferencedialog.py:501
-msgid "Backup destinations are missing"
-msgstr "A mentési célok hiányoznak"
-
-#: ../raphodo/preferencedialog.py:502
-msgid "Warn before starting a download if it is not possible to back up files."
-msgstr ""
-"Figyelmeztetés a letöltés megkezdése előtt, ha a fájlok biztonsági mentése nem "
-"lehetséges."
-
-#: ../raphodo/preferencedialog.py:504
-msgid "Program libraries are missing or broken"
-msgstr "A programkönyvtárak hiányoznak vagy hibásak"
-
-#: ../raphodo/preferencedialog.py:505
-msgid ""
-"Warn if a software library used by Rapid Photo Downloader is missing or not "
-"functioning."
-msgstr ""
-"Figyelmeztetés, ha a Rapid Photo Downloader által használt szoftverkönyvtár "
-"hiányzik vagy nem működik."
-
-#: ../raphodo/preferencedialog.py:508
-msgid "Filesystem metadata cannot be set"
-msgstr "A fájlrendszer metaadatait nem lehet beállítani"
-
-#: ../raphodo/preferencedialog.py:509
-msgid ""
-"Warn if there is an error setting a file's filesystem metadata, such as its "
-"modification time."
-msgstr ""
-"Figyelmeztetés, ha hiba van a fájl fájlrendszer metaadataiban, például a "
-"módosítási idő beállításának."
-
-#: ../raphodo/preferencedialog.py:512
-msgid "Encountering unhandled files"
-msgstr "Nem kezelt fájlok találkozása"
-
-#: ../raphodo/preferencedialog.py:513
-msgid ""
-"Warn after scanning a device or this computer if there are unrecognized files "
-"that will not be included in the download."
-msgstr ""
-"Figyelmeztetés az eszköz vagy a számítógép lekeresése után, ha vannak "
-"ismeretlen fájlok, amelyek nem szerepelnek a letöltésben."
-
-#: ../raphodo/preferencedialog.py:517
-msgid "Do not warn about unhandled files with extensions:"
-msgstr "Ne figyelmeztesse a nem kezelt fájlokat kiterjesztéssel:"
-
-#: ../raphodo/preferencedialog.py:522
-msgid ""
-"File extensions are case insensitive and do not need to include the leading dot."
-msgstr ""
-"A fájlkiterjesztések kis-és nagybetűket nem tartalmaznak és nem kell "
-"tartalmazniuk a vezető pontot."
-
-#: ../raphodo/preferencedialog.py:525
-msgid "Add"
-msgstr "Hozzáad"
-
-#: ../raphodo/preferencedialog.py:526
-msgid ""
-"Add a file extension to the list of unhandled file types to not warn about."
-msgstr ""
-"Adjon hozzá egy fájlkiterjesztést a nem kezelt fájltípusok listájához, hogy ne "
-"figyelmeztessen."
-
-#: ../raphodo/preferencedialog.py:528
-msgid ""
-"Remove a file extension from the list of unhandled file types to not warn about."
-msgstr ""
-"Távolítson el egy fájlkiterjesztést a nem kezelt fájltípusok listájáról, hogy "
-"ne figyelmeztessen."
-
-#: ../raphodo/preferencedialog.py:532
-msgid ""
-"Clear the list of file extensions of unhandled file types to not warn about."
-msgstr ""
-"Törölje a nem kezelt fájltípusok fájlkiterjesztéseinek listáját, hogy ne "
-"figyelmeztessen."
-
-#: ../raphodo/preferencedialog.py:568
-msgid "Photo and Video Consolidation"
-msgstr "Fénykép és videó megerősítés"
-
-#: ../raphodo/preferencedialog.py:571
-msgid "Consolidate files across devices and downloads"
-msgstr "Erősítse meg a fájlokat eszközökön és letöltéseken"
-
-#: ../raphodo/preferencedialog.py:574
-msgid ""
-"Analyze the results of device scans looking for duplicate files and matching "
-"RAW and JPEG pairs,\n"
-"comparing them across multiple devices and download sessions."
-msgstr ""
-"Elemezze az eszközkeresések eredményeit, amelyek duplikátum fájlokat és RAW- és "
-"JPEG-párokat keresnek,\n"
-"összehasonlítva azokat több eszközön és a letöltési munkamenetek között."
-
-#: ../raphodo/preferencedialog.py:580
-msgid "Treat matching RAW and JPEG files as:"
-msgstr "Az illeszkedő RAW és JPEG fájlok kezelése:"
-
-#: ../raphodo/preferencedialog.py:581
-msgid "One photo"
-msgstr "Egy fénykép"
-
-#: ../raphodo/preferencedialog.py:582
-msgid "Two photos"
-msgstr "Két fénykép"
-
-#: ../raphodo/preferencedialog.py:584
-msgid ""
-"Display matching pairs of RAW and JPEG photos as one photo, and if marked, "
-"download both."
-msgstr ""
-"A RAW- és JPEG-képek illesztése páronként egy fotót jelenítsen meg, és ha "
-"jelölve van, töltse le mindkettőt."
-
-#: ../raphodo/preferencedialog.py:589
-msgid ""
-"Display matching pairs of RAW and JPEG photos as two different photos. You can "
-"still synchronize their sequence numbers."
-msgstr ""
-"A RAW- és JPEG-képek egyező párjainak megjelenítése két különböző fényképként. "
-"Később még mindig szinkronizálhatja a sorszámukat."
-
-#: ../raphodo/preferencedialog.py:598
-msgid "With matching RAW and JPEG photos:"
-msgstr "Megfelelő RAW és JPEG képekkel:"
-
-#: ../raphodo/preferencedialog.py:600
-msgid "Do not mark JPEG for download"
-msgstr "Ne jelölje meg a JPEG letöltést"
-
-#: ../raphodo/preferencedialog.py:601
-msgid "Do not mark RAW for download"
-msgstr "Ne jelölje meg a RAW letöltést"
-
-#: ../raphodo/preferencedialog.py:602
-msgid "Mark both for download"
-msgstr "Jelölje meg mind a letöltéshez"
-
-#: ../raphodo/preferencedialog.py:609
-msgid ""
-"When matching RAW and JPEG photos are found, do not automatically mark the JPEG "
-"for\n"
-"download. You can still mark it for download yourself."
-msgstr ""
-"Amikor RAW és JPEG képeket talál, akkor nem jelöli meg automatikusan a JPEG-et\n"
-"letöltéshez. Még mindig megjelölheti letöltéshez."
-
-#: ../raphodo/preferencedialog.py:614
-msgid ""
-"When matching RAW and JPEG photos are found, do not automatically mark the RAW "
-"for\n"
-"download. You can still mark it for download yourself."
-msgstr ""
-"Amikor RAW és JPEG képeket talál, akkor nem jelöli meg automatikusan a RAW "
-"értéket\n"
-"letöltéshez. Még mindig megjelölheti letöltéshez."
-
-#: ../raphodo/preferencedialog.py:619
-msgid ""
-"When matching RAW and JPEG photos are found, automatically mark both for "
-"download."
-msgstr "Amikor RAW és JPEG képeket talál, akkor a letöltés automatikusan jelzi."
-
-#: ../raphodo/preferencedialog.py:625
-msgid ""
-"If you disable file consolidation, choose what to do when a download device is "
-"inserted while completed downloads are displayed:"
-msgstr ""
-"Ha letiltja a fájlok összevonását, válassza ki, hogy mit kell tennie, amikor a "
-"letöltési eszköz megjeleníti letöltött fájlokat:"
-
-#: ../raphodo/preferencedialog.py:631
-msgid ""
-"When a download device is inserted while completed downloads are displayed:"
-msgstr ""
-"Ha a letöltési eszköz be van helyezve és a teljes letöltést mutatja a képernyő:"
-
-#: ../raphodo/preferencedialog.py:642
-msgid "Clear completed downloads"
-msgstr "A befejezett letöltések törlése"
-
-#: ../raphodo/preferencedialog.py:643
-msgid "Keep displaying completed downloads"
-msgstr "Folytassa a befejezett letöltések megjelenítését"
-
-#: ../raphodo/preferencedialog.py:644
-msgid "Prompt for what to do"
-msgstr "Kérje, mit tegyen"
-
-#: ../raphodo/preferencedialog.py:649
-msgid ""
-"Automatically clear the display of completed downloads whenever a new download "
-"device is inserted."
-msgstr ""
-"Automatikusan törölje a befejezett letöltések megjelenítését, amikor egy új "
-"letöltőeszköz be van helyezve."
-
-#: ../raphodo/preferencedialog.py:654
-msgid ""
-"Keep displaying completed downloads whenever a new download device is inserted."
-msgstr ""
-"Tartsa meg a befejezett letöltések megjelenítését, amikor egy új letöltőeszköz "
-"be van helyezve."
-
-#: ../raphodo/preferencedialog.py:658
-msgid ""
-"Prompt whether to keep displaying completed downloads or clear them whenever a "
-"new download device is inserted."
-msgstr ""
-"Kérdezze meg, hogy folytassa-e a befejezett letöltések megjelenítését vagy "
-"törölje azokat, amikor új letöltési eszközt helyez be."
-
-#: ../raphodo/preferencedialog.py:702
-msgid "Version Check"
-msgstr "Verzióellenőrzés"
-
-#: ../raphodo/preferencedialog.py:703
-msgid "Check for new version at startup"
-msgstr "Ellenőrizze az új verziót indításkor"
-
-#: ../raphodo/preferencedialog.py:705
-msgid "Check for a new version of the program each time the program starts."
-msgstr "A program minden egyes indításakor ellenőrizze a program új verzióját."
-
-#: ../raphodo/preferencedialog.py:707
-msgid "Include development releases"
-msgstr "Fejlesztési kiadásokat is tartalmaz"
-
-#: ../raphodo/preferencedialog.py:709
-msgid ""
-"Include alpha, beta and other development releases when checking for a new "
-"version of the program.\n"
-"\n"
-"If you are currently running a development version, the check will always occur."
-msgstr ""
-"Alfa-, béta- és más fejlesztési kiadásokat is tartalmazhat a program új "
-"verziójának ellenőrzéséhez.\n"
-"\n"
-"Ha jelenleg fejlesztési verziót futtat, az ellenőrzés mindig megtörténik."
-
-#: ../raphodo/preferencedialog.py:725
-msgid "Ignore DNG date/time metadata on MTP devices"
-msgstr "A DNG dátum/idő metaadatainak figyelmen kívül hagyása az MTP-eszközökön"
-
-#: ../raphodo/preferencedialog.py:727
-msgid ""
-"Ignore date/time metadata in DNG files located on MTP devices, and use the "
-"file's modification time instead.\n"
-"\n"
-"Useful for devices like some phones and tablets that create incorrect DNG "
-"metadata."
-msgstr ""
-"Adja meg a dátum/idő metaadatait az MTP-eszközökön található DNG fájlokban és "
-"használja a fájl módosítási idejét.\n"
-"Hasznos olyan eszközökhöz, mint például olyan telefonok és táblagépek, amelyek "
-"helytelen DNG metaadatokat hoznak létre."
-
-#: ../raphodo/preferencedialog.py:741
-msgid "Completed Downloads"
-msgstr "Befejezett letöltések"
-
-#. Translators: substituted value is a description for the set of preferences
-#. shown in the preference dialog window, e.g. Devices, Automation, etc.
-#. This string is shown in a tooltip for the "Restore Defaults" button
-#: ../raphodo/preferencedialog.py:1067
-#, python-format
-msgid "Restores default %s preference values"
-msgstr "Visszaállítja az alapértelmezett %s preferenciaértékeket"
-
-#: ../raphodo/preferencedialog.py:1208
-msgid ""
-"Do you want to purge the thumbnail cache? The cache will be purged when the "
-"program is next started."
-msgstr ""
-"Tisztítja a bélyegkép gyorsítótárat? A gyorsítótár megszűnik, amikor a "
-"programot elindítja."
-
-#: ../raphodo/preferencedialog.py:1212
-msgid "Purge Thumbnail Cache"
-msgstr "Törölje a bélyegkép gyorsító fájlt."
-
-#: ../raphodo/preferencedialog.py:1225
-msgid ""
-"Do you want to optimize the thumbnail cache? The cache will be optimized when "
-"the program is next started."
-msgstr ""
-"Szeretné optimalizálni a bélyegkép gyorsítótárat? A gyorsítótár optimalizálásra "
-"kerül, amikor a következő programot elindítjuk."
-
-#: ../raphodo/preferencedialog.py:1229
-msgid "Optimize Thumbnail Cache"
-msgstr "A bélyegkép gyorsítótár optimalizálása"
-
-#: ../raphodo/preferencedialog.py:1481
-msgid "Enter a Folder to Scan"
-msgstr "Mappa megadása kereséshez"
-
-#: ../raphodo/preferencedialog.py:1482
-msgid "Specify a folder that will be scanned for photos and videos"
-msgstr "Adjon meg egy mappát, amelyet be kell olvasni a fotók és a videók számára"
-
-#: ../raphodo/preferencedialog.py:1483
-msgid "Folder:"
-msgstr "Mappa:"
-
-#: ../raphodo/preferencedialog.py:1497
-msgid "Enter a Path to Ignore"
-msgstr "Adja meg a mellőzni kívánt elérési útvonalat"
-
-#: ../raphodo/preferencedialog.py:1498
-msgid "Specify a path that will never be scanned for photos or videos"
-msgstr ""
-"Kérlek add meg azt a könyvtárt ahol soha ne keressek fényképeket vagy videókat"
-
-#: ../raphodo/preferencedialog.py:1499
-msgid "Path:"
-msgstr "Útvonal:"
-
-#: ../raphodo/preferencedialog.py:1513
-msgid "Enter a File Extension"
-msgstr "Adja meg a fájl kiterjesztését"
-
-#: ../raphodo/preferencedialog.py:1514
-msgid "Specify a file extension (without the leading dot)"
-msgstr "Adjon meg egy fájlkiterjesztést (a vezető pont nélkül)"
-
-#: ../raphodo/preferencedialog.py:1515 ../raphodo/renamepanel.py:122
-msgid "Extension:"
-msgstr "Kiterjesztés:"
-
-#: ../raphodo/preferencedialog.py:1530
-msgid "Invalid File Extension"
-msgstr "Érvénytelen fájlkiterjesztés"
-
-#: ../raphodo/preferencedialog.py:1531
-#, python-format
-msgid ""
-"The file extension <b>%s</b> is recognized by Rapid Photo Downloader, so it "
-"makes no sense to warn about its presence."
-msgstr ""
-"A <b> %s </b> fájlkiterjesztést a Rapid Photo Downloader felismeri, ezért nincs "
-"értelme figyelmeztetni a jelenlétét."
-
-#: ../raphodo/preferencedialog.py:1533
-#, python-format
-msgid ""
-"Recognized file types:\n"
-"\n"
-"Photos:\n"
-"%(photos)s\n"
-"\n"
-"Videos:\n"
-"%(videos)s\n"
-"\n"
-"Audio:\n"
-"%(audio)s\n"
-"\n"
-"Other:\n"
-"%(other)s"
-msgstr ""
-"Elfogadott fájltípusok:\n"
-"\n"
-"Fénykép:\n"
-"%(photos)s\n"
-"\n"
-"Videó:\n"
-"%(videos)s\n"
-"\n"
-"Hang:\n"
-"%(audio)s\n"
-"\n"
-"Más:\n"
-"%(other)s"
-
-#: ../raphodo/preferences.py:286
-msgid "Wedding"
-msgstr "Esküvő"
-
-#: ../raphodo/preferences.py:286
-msgid "Birthday"
-msgstr "Születésnap"
-
-#: ../raphodo/preferences.py:626
-#, python-format
-msgid "Subfolder preferences should not start with a %s"
-msgstr "Alkönyvtár beállítások nem kezdődhetnek %s értékkel"
-
-#: ../raphodo/preferences.py:629
-#, python-format
-msgid "Subfolder preferences should not end with a %s"
-msgstr "Alkönyvtár beállítások nem végződhetnek %s értékkel"
-
-#: ../raphodo/preferences.py:634
-#, python-format
-msgid "Subfolder preferences should not contain two %s one after the other"
-msgstr "Alkönyvtár beállítások nem tartalmazhatnak két %s értéket egymás után"
-
-#: ../raphodo/primarybutton.py:72
-msgid "Download 8 Photos and 10 Videos"
-msgstr "Letölt 8 fényképet és 10 videót"
-
-#: ../raphodo/problemnotification.py:87 ../raphodo/problemnotification.py:209
-#, python-format
-msgid "Error: %(errno)s %(strerror)s"
-msgstr "Hiba: %(errno)s %(strerror)s"
-
-#: ../raphodo/problemnotification.py:90
-#, python-format
-msgid "Error: %s"
-msgstr "Hiba: %s"
-
-#: ../raphodo/problemnotification.py:117
-#, python-format
-msgid "GPhoto2 Error: %s"
-msgstr "GPhoto2 hiba: %s"
-
-#: ../raphodo/problemnotification.py:125
-msgid ""
-"Unable to initialize the camera, probably because another program is using it. "
-"No files were copied from it."
-msgstr ""
-"Nem sikerült inicializálni a kamerát, valószínűleg azért, mert egy másik "
-"program használja. Nincs fájl másolva."
-
-#: ../raphodo/problemnotification.py:135
-#, python-format
-msgid "Unable to read directory %s"
-msgstr "A(z) %s könyvtár nem olvasható"
-
-#: ../raphodo/problemnotification.py:141
-#, python-format
-msgid "Unable to access modification time or size from %s"
-msgstr "Nem sikerült hozzáférni a módosítási időhöz vagy mérethez %s-ból"
-
-#: ../raphodo/problemnotification.py:147
-#, python-format
-msgid "Unable to read file %s"
-msgstr "A(z) %s fájl nem olvasható"
-
-#: ../raphodo/problemnotification.py:153
-#, python-format
-msgid "Unable to write file %s"
-msgstr "A(z) %s fájl nem írható"
-
-#: ../raphodo/problemnotification.py:159
-#, python-format
-msgid "Unable to move file %s"
-msgstr "A(z) %s fájl nem mozgatható"
-
-#: ../raphodo/problemnotification.py:165
-#, python-format
-msgid "Unable to remove file %s"
-msgstr "A(z) %s fájl nem eltávolítható"
-
-#: ../raphodo/problemnotification.py:171
-#, python-format
-msgid "Unable to copy file %s"
-msgstr "A(z) %s fájl nem másolható"
-
-#: ../raphodo/problemnotification.py:177
-#, python-format
-msgid "Zero length file %s will not be downloaded"
-msgstr "A(z) %s nulla hosszúságú fájl nem töltődik le"
-
-#: ../raphodo/problemnotification.py:183
-#, python-format
-msgid "Could not determine filesystem modification time for %s"
-msgstr "Nem sikerült meghatározni a fájlrendszer módosítási idejét a(z) %s esetén"
-
-#: ../raphodo/problemnotification.py:189
-#, python-format
-msgid "Unable to load metadata from %s"
-msgstr "Nem sikerült betölteni a metaadatokat a következőből: %s"
-
-#: ../raphodo/problemnotification.py:195
-#, python-format
-msgid ""
-"Unable to load metadata from %(name)s. The %(filetype)s was not downloaded."
-msgstr ""
-"A(z) %(name)s metaadatai nem tölthetők be. A %(filetype)s nem lett letöltve."
-
-#: ../raphodo/problemnotification.py:203
-#, python-format
-msgid ""
-"An error occurred setting a file's filesystem metadata on the filesystem %s. If "
-"this error occurs again on the same filesystem, it will not be reported again."
-msgstr ""
-"Hiba történt a fájl fájlrendszer metaadatainak beállítása a(z) %s "
-"fájlrendszeren. Ha ez a hiba ismét ugyanazon a fájlrendszeren fordul elő, akkor "
-"nem jelentik újra."
-
-#: ../raphodo/problemnotification.py:217
-#, python-format
-msgid "Encountered unhandled file %s. It will not be downloaded."
-msgstr "%s nem kezelt fájlt észlelt. Nem töltődik le."
-
-#: ../raphodo/problemnotification.py:224
-#, python-format
-msgid "%(filetype)s %(destination)s already exists."
-msgstr "%(filetype)s %(destination)s már létezik."
-
-#: ../raphodo/problemnotification.py:235 ../raphodo/problemnotification.py:263
-#, python-format
-msgid ""
-"The existing %(filetype)s %(destination)s was last modified on %(date)s at "
-"%(time)s."
-msgstr ""
-"A(z) %(filetype)s %(destination)s létező változata a %(date)s %(time)s az "
-"utolsó módosított verzión volt."
-
-#: ../raphodo/problemnotification.py:246
-#, python-format
-msgid "The %(filetype)s %(source)s was not downloaded from %(device)s."
-msgstr "A(z) %(filetype)s %(source)s nem lett letöltve %(device)s-ből."
-
-#: ../raphodo/problemnotification.py:274
-#, python-format
-msgid "The %(filetype)s %(source)s was downloaded from %(device)s."
-msgstr ""
-"A(z) %(filetype)s %(source)s fájlokat a(z) %(device)s fájlból töltötte le."
-
-#: ../raphodo/problemnotification.py:283
-#, python-format
-msgid "The unique identifier '%s' was added to the filename."
-msgstr "A(z) '% s' egyedi azonosítót hozzáadta a fájlnévhez."
-
-#: ../raphodo/problemnotification.py:299
-#, python-format
-msgid ""
-"The existing backup %(filetype)s %(destination)s was last modified on %(date)s "
-"at %(time)s."
-msgstr ""
-"A(z) %(filetype)s %(destination)s mentési fájlt a(z) %(date)s %(time)s "
-"változónál módosították."
-
-#: ../raphodo/problemnotification.py:310
-#, python-format
-msgid "The %(filetype)s %(source)s was not backed up from %(device)s."
-msgstr "A(z) %(filetype)s %(source)s nem lett felmentve a(z) %(device)s fájlból."
-
-#: ../raphodo/problemnotification.py:327
-#, python-format
-msgid ""
-"The previous backup %(filetype)s %(destination)s was last modified on %(date)s "
-"at %(time)s."
-msgstr ""
-"Az előző %(filetype)s %(destination)s mentést utoljára módosítottuk %(date)s-"
-"ban %(time)s alatt."
-
-#: ../raphodo/problemnotification.py:338
-#, python-format
-msgid ""
-"The %(filetype)s %(source)s from %(device)s was backed up, overwriting the "
-"previous backup %(filetype)s."
-msgstr ""
-"A(z) %(filetype)s %(source)s %(device)s fájlt biztonsági másolat készítette és "
-"felülírta az előző %(filetype)s  fájlt."
-
-#: ../raphodo/problemnotification.py:357
-#, python-format
-msgid ""
-"When synchronizing RAW + JPEG sequence values, a duplicate %(filetype)s "
-"%(file)s was encountered, and was not downloaded."
-msgstr ""
-"A RAW + JPEG szekvencia értékek szinkronizálásakor %(filetype)s %(file)s "
-"ismétlődő volt, és nem lett letöltve."
-
-#: ../raphodo/problemnotification.py:367
-msgid ""
-"When synchronizing RAW + JPEG sequence values, photos were detected with the "
-"same filenames, but taken at different times:"
-msgstr ""
-"A RAW + JPEG szekvencia értékek szinkronizálásakor a fényképezéseket azonos "
-"fájlnevekkel azonosították, de különböző időpontokban vették őket:"
-
-#: ../raphodo/problemnotification.py:374
-#, python-format
-msgid ""
-"%(image1)s was taken on %(image1_date)s at %(image1_time)s, and %(image2)s on "
-"%(image2_date)s at %(image2_time)s."
-msgstr ""
-"A %(image1)s kép %(image1_date)s %(image1_time)s -kor készült és a %(image2)s "
-"kép %(image2_date)s %(image2_time)s -kor készült."
-
-#: ../raphodo/problemnotification.py:390
-#, python-format
-msgid "Unable to finalize the filename for %s"
-msgstr "A(z) %s fájlnév véglegesítése nem sikerült"
-
-#: ../raphodo/problemnotification.py:425
-#, python-format
-msgid ""
-"The filename %(destination)s was not fully generated for %(filetype)s "
-"%(source)s."
-msgstr ""
-"A(z) %(destination)s fájlnév nem teljesen lett generálva a %(filetype)s "
-"%(source)s esetén."
-
-#: ../raphodo/problemnotification.py:434
-#, python-format
-msgid "The %(type)s metadata is missing."
-msgstr "A(z) %(type)s metaadat hiányzik."
-
-#: ../raphodo/problemnotification.py:440
-#, python-format
-msgid "The following metadata is missing: %s."
-msgstr "A következő metaadatok hiányoznak: %s."
-
-#: ../raphodo/problemnotification.py:446
-#, python-format
-msgid "Date/time conversion failed: %s."
-msgstr "A dátum/idő konverzió sikertelen: %s."
-
-#: ../raphodo/problemnotification.py:452
-msgid ""
-"Could not extract valid date/time metadata or determine the file modification "
-"time."
-msgstr ""
-"Nem sikerült kivonni érvényes dátum/idő metaadatokat vagy meghatározni a fájl "
-"módosításának idejét."
-
-#: ../raphodo/problemnotification.py:458
-msgid "Filename does not have an extension."
-msgstr "A fájlnévnek nincs kiterjesztése."
-
-#: ../raphodo/problemnotification.py:461
-msgid "Filename does not have a number component."
-msgstr "A fájlnévnek nincs szám része."
-
-#: ../raphodo/problemnotification.py:465
-#, python-format
-msgid "Error generating component %(component)s. Error: %(error)s"
-msgstr "Hiba a(z) %(component)s komponens létrehozásában. Hiba: %(error)s"
-
-#: ../raphodo/problemnotification.py:478
-#, python-format
-msgid ""
-"The download subfolders %(folder)s were only partially generated for "
-"%(filetype)s %(source)s."
-msgstr ""
-"A(z) %(folder)s letöltési alkönyvtárak csak részlegesen generáltak %(filetype)s "
-"%(source)s esetén."
-
-#: ../raphodo/problemnotification.py:487
-#, python-format
-msgid ""
-"There is no data with which to generate the %(subfolder_file)s for "
-"%(filename)s. The %(filetype)s was not downloaded."
-msgstr ""
-"Nincs adat, amellyel a(z) %(subfolder_file)s %(filename)s fájlját generálnák. "
-"A(z) %(filetype)s nem lett letöltve."
-
-#: ../raphodo/problemnotification.py:500
-#, python-format
-msgid ""
-"Unable to create the %(filetype)s %(destination)s in %(folder)s. The download "
-"file was %(source)s in %(device)s. It was not downloaded."
-msgstr ""
-"A(z) %(filetype)s %(destination)s %(folder)s létrehozása nem sikerült. A "
-"letöltési fájl %(source)s %(device)s nem lett letöltve."
-
-#: ../raphodo/problemnotification.py:515
-#, python-format
-msgid "Unable to create the download subfolder %s."
-msgstr "Nem sikerült létrehozni a %s letöltési almappát."
-
-#: ../raphodo/problemnotification.py:527
-#, python-format
-msgid "Unable to create the backup subfolder %s."
-msgstr "Nem sikerült létrehozni a %s biztonsági alkönyvtárt."
-
-#: ../raphodo/problemnotification.py:578
-#, python-format
-msgid "Problems scanning %s"
-msgstr "Problémák szkennelése %s"
-
-#: ../raphodo/problemnotification.py:585
-#, python-format
-msgid "Problems copying from %s"
-msgstr "Problémák másolása %s-ról"
-
-#: ../raphodo/problemnotification.py:592
-msgid "Problems while finalizing filenames and generating subfolders"
-msgstr "Problémák a fájlnevek véglegesítése és alkönyvtárak létrehozása közben"
-
-#: ../raphodo/problemnotification.py:599
-#, python-format
-msgid "Problems backing up to %s"
-msgstr "Problémák a %s biztonsági mentésénél"
-
-#. Translators: for example Nov 3 2015, 11:25 AM
-#. Translators: for example, Nov 3, 12:15 PM
-#: ../raphodo/proximity.py:190 ../raphodo/proximity.py:215
-#: ../raphodo/proximity.py:238 ../raphodo/proximity.py:241
-#, python-format
-msgid "%(date)s, %(time)s"
-msgstr "%(date)s, %(time)s"
-
-#: ../raphodo/proximity.py:206
-#, python-format
-msgid "%(starttime)s - %(endtime)s"
-msgstr "%(starttime)s - %(endtime)s"
-
-#. The start and end dates are on a different day
-#. Translators: for example Nov 3 or Dec 31
-#: ../raphodo/proximity.py:223 ../raphodo/proximity.py:227
-#: ../raphodo/proximity.py:991 ../raphodo/timeutils.py:105
-#, python-format
-msgid "%(month)s %(numeric_day)s"
-msgstr "%(month)s %(numeric_day)s"
-
-#. Translators: for example Nov 3 2015
-#. Translators: for example Nov 2 2015
-#. Translators: for example Nov 15 2015
-#: ../raphodo/proximity.py:234 ../raphodo/proximity.py:235
-#: ../raphodo/proximity.py:996 ../raphodo/timeutils.py:110
-#, python-format
-msgid "%(date)s %(year)s"
-msgstr "%(date)s %(year)s"
-
-#. Translators: for example, Nov 3, 12:15 PM - Nov 4, 1:00 AM
-#: ../raphodo/proximity.py:247
-#, python-format
-msgid "%(earlier_time)s - %(later_time)s"
-msgstr "%(earlier_time)s - %(later_time)s"
-
-#. Translators, for example:
-#. Nov 3 2012, 12:15 PM -
-#. Nov 4 2012, 1:00 AM
-#. (please keep the line break signified by \n)
-#: ../raphodo/proximity.py:255
-#, python-format
-msgid ""
-"%(earlier_time)s -\n"
-"%(later_time)s"
-msgstr ""
-"%(earlier_time)s -\n"
-"%(later_time)s"
-
-#: ../raphodo/proximity.py:384
-#, python-format
-msgid "%(month)s  %(year)s"
-msgstr "%(month)s  %(year)s"
-
-#. Translators: for example Nov 2015
-#: ../raphodo/proximity.py:998
-#, python-format
-msgid "%(month)s %(year)s"
-msgstr "%(month)s %(year)s"
-
-#: ../raphodo/proximity.py:1678
-msgid ""
-"The time elapsed between consecutive photos and videos that is used to build "
-"the Timeline"
-msgstr ""
-"Az idővonal elkészítéséhez használt egymást követő fotók és videók között "
-"eltelt idő"
-
-#. Translators: e.g. "45m", which is short for 45 minutes.
-#. Replace the very last character (after the d) with the correct
-#. localized value, keeping everything else. In other words, change
-#. only the m character.
-#: ../raphodo/proximity.py:1735
-#, python-format
-msgid "%(minutes)dm"
-msgstr "%(minutes)d P"
-
-#. Translators: i.e. "1.5h", which is short for 1.5 hours.
-#. Replace the entire string with the correct localized value
-#: ../raphodo/proximity.py:1739
-msgid "1.5h"
-msgstr "1.5 Ó"
-
-#. Translators: e.g. "5h", which is short for 5 hours.
-#. Replace the very last character (after the d) with the correct localized value,
-#. keeping everything else. In other words, change only the h character.
-#: ../raphodo/proximity.py:1744
-#, python-format
-msgid "%(hours)dh"
-msgstr "%(hours)d Ó"
-
-#: ../raphodo/proximity.py:1795
-msgid ""
-"The Timeline groups photos and videos based on how much time elapsed between "
-"consecutive shots. Use it to identify photos and videos taken at different "
-"periods in a single day or over consecutive days."
-msgstr ""
-"Az Idővonal csoportokat készít fotók és videók alapján, hogy mennyi idő telt el "
-"egymást követő felvételek között. Használja azt a fotók és videók "
-"azonosítására, amelyek különböző időszakokban, egyetlen nap alatt vagy egymást "
-"követő napokon kerülnek."
-
-#: ../raphodo/proximity.py:1800
-msgid ""
-"Use the slider (below) to adjust the time elapsed between consecutive shots "
-"that is used to build the Timeline."
-msgstr ""
-"Használja a csúszkát (lent) az idővonal elkészítéséhez használt egymást követő "
-"felvételek között eltelt idő beállításához."
-
-#: ../raphodo/proximity.py:1803
-msgid "Timeline build pending..."
-msgstr "A függőben lévő idővonal létrehozása ..."
-
-#: ../raphodo/proximity.py:1804
-msgid "Timeline is building..."
-msgstr "Az idővonal épül ..."
-
-#: ../raphodo/proximity.py:1806
-msgid ""
-"The Timeline needs to be rebuilt because the file modification time does not "
-"match the time a shot was taken for one or more shots.<br><br>The Timeline "
-"shows when shots were taken. The time a shot was taken is found in a photo or "
-"video's metadata. Reading the metadata is time consuming, so Rapid Photo "
-"Downloader avoids reading the metadata while scanning files. Instead it uses "
-"the time the file was last modified as a proxy for when the shot was taken. The "
-"time a shot was taken is confirmed when generating thumbnails or downloading, "
-"which is when the metadata is read."
-msgstr ""
-"Az idővonalat újra kell építeni, mert a fájl módosításának ideje nem egyezik "
-"meg azzal a pillanattal, amikor egy vagy több felvétel készítése történt. <br> "
-"<br> Az idővonal azt mutatja, hogy mikor készítettek felvételeket. A felvétel "
-"időpontja a fotók vagy videók metaadataiban található meg. A metaadatok "
-"olvasása időigényes, így a Rapid Photo Downloader elkerüli a metaadatok "
-"olvasását a fájlok szkennelése közben. Ehelyett azt az időt használja, amikor a "
-"fájlt utoljára módosították proxyként a felvétel elkészítésekor. A felvétel "
-"elkészítésének ideje megerősítést nyer, amikor miniatűr vagy letöltődik, vagyis "
-"amikor a metaadatokat elolvassa."
-
-#: ../raphodo/proximity.py:1888
-msgid "Toggle synchronizing Timeline and thumbnail scrolling (Ctrl-T)"
-msgstr "Az idővonal és az indexkép görgetésének szinkronizálása (Ctrl-T)"
-
-#: ../raphodo/rapid.py:494 ../raphodo/rapid.py:2564 ../raphodo/rapid.py:3943
-#: ../raphodo/rapid.py:4074 ../raphodo/rapid.py:4078 ../raphodo/rapid.py:4101
-#: ../raphodo/rapid.py:4105 ../raphodo/rapid.py:4235 ../raphodo/rapid.py:4246
-#: ../raphodo/rapid.py:4752 ../raphodo/rapid.py:5204 ../raphodo/rapid.py:6007
-#: ../raphodo/rememberthisdialog.py:99
-#: ../data/net.damonlynch.rapid-photo-downloader.desktop.in.h:3
-msgid "Rapid Photo Downloader"
-msgstr "Gyors Fotó Letöltő"
-
-#: ../raphodo/rapid.py:1138
-msgid ""
-"<b>ExifTool has a problem</b><br><br> Rapid Photo Downloader uses ExifTool to "
-"get metadata from videos and photos. The program will run without it, but "
-"installing it is <b>highly</b> recommended."
-msgstr ""
-"<b> ExifTool-nak van egy problémája </b> <br> <br> A Rapid Photo Downloader az "
-"ExifTool-ot használja a metaadatok megszerzéséhez videókról és fényképekről. A "
-"program fut e nélkül is, de telepítése <b> nagyon </b> ajánlott."
-
-#: ../raphodo/rapid.py:1148 ../raphodo/rapid.py:1168
-msgid "Problem with libmediainfo"
-msgstr "Probléma a libmediainfo-val"
-
-#: ../raphodo/rapid.py:1157
-msgid ""
-"<b>The library libmediainfo appears to be missing</b><br><br> Rapid Photo "
-"Downloader uses libmediainfo to get the date and time a video was shot. The "
-"program will run  without it, but installing it is recommended."
-msgstr ""
-"<b> Úgy tűnik, hogy a könyvtár libmediainfo hiányzik </b> <br> <br> A Rapid "
-"Photo Downloader a libmediainfo használatával kapja meg a dátumot és az időt. A "
-"program fut e nélkül is, de a telepítés ajánlott."
-
-#: ../raphodo/rapid.py:1455
-msgid "Download failed"
-msgstr "Sikertelen letöltés"
-
-#: ../raphodo/rapid.py:1457
-msgid "Sorry, the download of the new version of Rapid Photo Downloader failed."
-msgstr ""
-"Sajnáljuk, a Rapid Photo Downloader új verziójának letöltése nem sikerült."
-
-#: ../raphodo/rapid.py:1464
-msgid ""
-"The new version was successfully downloaded. Do you want to close Rapid Photo "
-"Downloader and install it now?"
-msgstr ""
-"Az új verzió sikeresen letöltött. Szeretné bezárni a Rapid Photo Downloader "
-"programot, és telepíteni?"
-
-#: ../raphodo/rapid.py:1468
-msgid "Update Rapid Photo Downloader"
-msgstr "A Rapid Photo Downloader frissítése"
-
-#: ../raphodo/rapid.py:1472
-msgid "Install"
-msgstr "Telepítés"
-
-#: ../raphodo/rapid.py:1490
-msgid "New version saved"
-msgstr "Új verzió mentve"
-
-#: ../raphodo/rapid.py:1492
-#, python-format
-msgid ""
-"The tar file and installer script are saved at:\n"
-"\n"
-" %s"
-msgstr ""
-"A tar fájl és a telepítő szkript a következő helyre kerül:\n"
-"\n"
-"%s"
-
-#: ../raphodo/rapid.py:1509
-msgid "Upgrade failed"
-msgstr "Frissítés sikertelen"
-
-#: ../raphodo/rapid.py:1512
-msgid ""
-"Sorry, upgrading Rapid Photo Downloader failed because there was an error "
-"opening the installer."
-msgstr ""
-"Sajnáljuk, a Rapid Photo Downloader frissítése sikertelen volt, mert hiba "
-"történt a telepítő megnyitásakor."
-
-#: ../raphodo/rapid.py:1718 ../raphodo/rapid.py:2434
-msgid "Download"
-msgstr "Letöltés"
-
-#: ../raphodo/rapid.py:1722
-msgid "&Refresh..."
-msgstr "&Frissítés..."
-
-#: ../raphodo/rapid.py:1726
-msgid "&Preferences"
-msgstr "&Preferenciák"
-
-#: ../raphodo/rapid.py:1730
-msgid "&Quit"
-msgstr "&Kilépés"
-
-#: ../raphodo/rapid.py:1734
-msgid "Error &Reports"
-msgstr "&Hibaüzenetek"
-
-#: ../raphodo/rapid.py:1738
-msgid "Clear Completed Downloads"
-msgstr "A befejezett letöltések törlése"
-
-#: ../raphodo/rapid.py:1742
-msgid "Get Help Online..."
-msgstr "Súgó online ..."
-
-#: ../raphodo/rapid.py:1746
-msgid "&Tip of the Day..."
-msgstr "&A nap tippje..."
-
-#: ../raphodo/rapid.py:1750
-msgid "Report a Problem..."
-msgstr "Probléma jelentése..."
-
-#: ../raphodo/rapid.py:1754
-msgid "Make a Donation..."
-msgstr "Adakozzon..."
-
-#: ../raphodo/rapid.py:1758
-msgid "Translate this Application..."
-msgstr "Ezen alkalmazás fordítása…"
-
-#: ../raphodo/rapid.py:1762
-msgid "&About..."
-msgstr "&Névjegy"
-
-#: ../raphodo/rapid.py:1766
-msgid "Check for Updates..."
-msgstr "Frissítések keresése..."
-
-#: ../raphodo/rapid.py:1849
-msgid "Timeline"
-msgstr "Idővonal"
-
-#: ../raphodo/rapid.py:1859
-msgid "Destination"
-msgstr "Letöltési cél"
-
-#: ../raphodo/rapid.py:1860
-msgid "Rename"
-msgstr "Átnevezés"
-
-#: ../raphodo/rapid.py:1862
-msgid "Back Up"
-msgstr "Biztonsági mentés"
-
-#. Devices Header and View
-#: ../raphodo/rapid.py:1986
-msgid ""
-"Turn on or off the use of devices attached to this computer as download sources"
-msgstr ""
-"Kapcsolja be vagy ki a számítógéphez csatlakoztatott eszközöket letöltési "
-"forrásként"
-
-#. This Computer Header and View
-#: ../raphodo/rapid.py:2003
-msgid "Turn on or off the use of a folder on this computer as a download source"
-msgstr "Kapcsolja be vagy ki a mappát ezen a számítógépen letöltési forrásként"
-
-#: ../raphodo/rapid.py:2005
-msgid "This Computer"
-msgstr "Ez a számítógép"
-
-#: ../raphodo/rapid.py:2018
-msgid "Select a source folder"
-msgstr "Válasszon ki egy forrás mappát"
-
-#: ../raphodo/rapid.py:2047
-msgid "Projected Storage Use"
-msgstr "Tervezett tárolási használat"
-
-#: ../raphodo/rapid.py:2065 ../raphodo/rapid.py:2077
-msgid "Select a destination folder"
-msgstr "Válasszon ki egy célmappát"
-
-#: ../raphodo/rapid.py:2126
-msgid "All"
-msgstr "Minden"
-
-#: ../raphodo/rapid.py:2127
-msgid "New"
-msgstr "Új"
-
-#: ../raphodo/rapid.py:2129
-msgid "Show:"
-msgstr "Mutat:"
-
-#: ../raphodo/rapid.py:2132
-msgid "Modification Time"
-msgstr "Módosítási idő"
-
-#: ../raphodo/rapid.py:2133
-msgid "Checked State"
-msgstr "Ellenőrzött állapot"
-
-#: ../raphodo/rapid.py:2136
-msgid "File Type"
-msgstr "Fájltípus"
-
-#: ../raphodo/rapid.py:2137
-msgid "Device"
-msgstr "Eszköz"
-
-#: ../raphodo/rapid.py:2139
-msgid "Sort:"
-msgstr "Fajta:"
-
-#: ../raphodo/rapid.py:2150
-msgid "Select All:"
-msgstr "Mindent kiválaszt:"
-
-#: ../raphodo/rapid.py:2414
-#, python-format
-msgid "Download %(files)s"
-msgstr "Letöltés %(files)s"
-
-#: ../raphodo/rapid.py:2430
-msgid "Resume Download"
-msgstr "Letöltés folytatása"
-
-#: ../raphodo/rapid.py:2432
-msgid "Pause"
-msgstr "Megállítás"
-
-#: ../raphodo/rapid.py:2520
-#, python-brace-format
-msgid ""
-"Please report the problem at <a href=\"{website}\">{website}</a>.<br><br>\n"
-"            Attach the log file <i>{log_file}</i> to your report (click\n"
-"            <a href=\"{log_path}\">here</a> to open the log directory).\n"
-"            "
-msgstr ""
-"Kérjük, jelentse be a problémát <a href=\"{website}\"> {website} </a>\n"
-"             Csatlakoztassa a naplófájlt <i> {log_file} </i> a jelentéséhez "
-"(kattintson a gombra\n"
-"             <a href=\"{log_path}\"> itt </a> a naplókönyvtár megnyitásához).\n"
-"            "
-
-#: ../raphodo/rapid.py:2534
-msgid "Thank you for reporting a problem in Rapid Photo Downloader"
-msgstr ""
-"Köszönjük, hogy jelentett egy problémát a Rapid Photo Downloader alkalmazásban"
-
-#: ../raphodo/rapid.py:2633
-#, python-format
-msgid ""
-"<b>Changing This Computer source path</b><br><br>Do you really want to change "
-"the source path to %(new_path)s?<br><br>You are currently downloading from "
-"%(source_path)s.<br><br>If you do change the path, the current download from "
-"This Computer will be cancelled."
-msgstr ""
-"<b> A számítógép forrásút megváltoztatása </b> <br> <br> Valóban meg akarja "
-"változtatni a forrás elérési útvonalát %(new_path)s -re? <br> <br> A(z) "
-"%(source_path)s. <br> <br> Ha megváltoztatja az elérési utat, az aktuális "
-"letöltés ezen a számítógépen törlődik."
-
-#: ../raphodo/rapid.py:2703
-msgid "You cannot change the download destination while downloading."
-msgstr "Nem cserélheti a letöltési célt a letöltés során."
-
-#: ../raphodo/rapid.py:2713
-#, python-format
-msgid ""
-"<b>Confirm Download Destination</b><br><br>Are you sure you want to set the "
-"%(file_type)s download destination to %(path)s?"
-msgstr ""
-"<b> A letöltési cél jóváhagyása </b> <br> <br> Biztosan megadja a(z) "
-"%(file_type)s letöltési célállomását %(path)s számára?"
-
-#: ../raphodo/rapid.py:2794
-msgid ""
-"\n"
-"<b>Downloading all files</b><br><br>\n"
-"A download always includes all files that are checked for download,\n"
-"including those that are not currently displayed because the Timeline\n"
-"is being used or because only new files are being shown.<br><br>\n"
-"Do you want to proceed with the download?\n"
-"                        "
-msgstr ""
-"\n"
-"<b> Összes fájl letöltése </b> <br> <br>\n"
-"A letöltés mindig tartalmaz minden olyan fájlt, amelyet letöltöttek,\n"
-"beleértve azokat is, amelyeket jelenleg nem jelenítenek meg az idővonal miatt\n"
-"vagy mert csak az új fájlok jelennek meg.\n"
-"Szeretné folytatni a letöltést?\n"
-"                        "
-
-#: ../raphodo/rapid.py:2946
-#, python-format
-msgid ""
-"These download folders are invalid:\n"
-"%(folder1)s\n"
-"%(folder2)s"
-msgstr ""
-"Érvénytelen letöltési könyvtárak:\n"
-"%(folder1)s\n"
-"%(folder2)s"
-
-#: ../raphodo/rapid.py:2949
-#, python-format
-msgid ""
-"This download folder is invalid:\n"
-"%s"
-msgstr ""
-"Érvénytelen letöltési könyvtár:\n"
-"%s"
-
-#: ../raphodo/rapid.py:2952
-msgid "Download Failure"
-msgstr "Letöltés hiba"
-
-#: ../raphodo/rapid.py:2953
-msgid "The download cannot proceed."
-msgstr "A letöltés nem folytatható."
-
-#: ../raphodo/rapid.py:2971
-msgid ""
-"Photos and videos will not be backed up because there is nowhere to back them "
-"up. Do you still want to start the download?"
-msgstr ""
-"A fotók és a videók nem lesznek használhatóak, mert nincs hova felvenni őket. "
-"Még mindig el akarja indítani a letöltést?"
-
-#: ../raphodo/rapid.py:2978 ../raphodo/rapid.py:2988
-#, python-format
-msgid ""
-"No backup device exists for backing up %(filetype)s. Do you still want to start "
-"the download?"
-msgstr ""
-"Nincs mentési eszköz a(z) %(filetype)s biztonsági másolatának létrehozásához. "
-"Még mindig el akarja indítani a letöltést?"
-
-#: ../raphodo/rapid.py:2980 ../raphodo/rpdfile.py:233
-msgid "photos"
-msgstr "fényképek"
-
-#: ../raphodo/rapid.py:2990 ../raphodo/rpdfile.py:228
-msgid "videos"
-msgstr "videók"
-
-#: ../raphodo/rapid.py:2998
-msgid ""
-"<b>The photo and video backup destinations do not exist or cannot be written to."
-"</b><br><br>Do you still want to start the download?"
-msgstr ""
-"<b> A fotó- és videómentés célállomások nem léteznek vagy nem írhatók. </b> "
-"<br> <br> Még mindig el szeretné indítani a letöltést?"
-
-#: ../raphodo/rapid.py:3008 ../raphodo/rapid.py:3017
-#, python-format
-msgid ""
-"<b>The %(filetype)s backup destination does not exist or cannot be written to.</"
-"b><br><br>Do you still want to start the download?"
-msgstr ""
-"<b> A(z) %(filetype)s mentési cél nem létezik vagy nem írható be. </b> <br> "
-"<br> Még mindig el szeretné indítani a letöltést?"
-
-#: ../raphodo/rapid.py:3010 ../raphodo/rpdfile.py:235 ../raphodo/rpdfile.py:843
-msgid "photo"
-msgstr "fénykép"
-
-#: ../raphodo/rapid.py:3019 ../raphodo/rpdfile.py:230 ../raphodo/rpdfile.py:883
-msgid "video"
-msgstr "videó"
-
-#: ../raphodo/rapid.py:3027
-msgid "Backup problem"
-msgstr "Probléma a biztonsági mentéssel"
-
-#: ../raphodo/rapid.py:3765
-#, python-format
-msgid "%(downloading_from)s — %(time_left)s left (%(speed)s)"
-msgstr "%(downloading_from)s - %(time_left)s maradt (%(speed)s)"
-
-#: ../raphodo/rapid.py:3837
-#, python-format
-msgid "%(noFiles)s %(filetypes)s downloaded"
-msgstr "Letöltve: %(noFiles)s %(filetypes)s"
-
-#: ../raphodo/rapid.py:3845
-#, python-format
-msgid "%(noFiles)s %(filetypes)s failed to download"
-msgstr "%(noFiles)s %(filetypes)s : sikertelen letöltés"
-
-#: ../raphodo/rapid.py:3851 ../raphodo/rapid.py:3936
-msgid "warnings"
-msgstr "figyelmeztetések"
-
-#: ../raphodo/rapid.py:3882
-msgid "All downloads complete"
-msgstr "Minden letöltés befejeződött"
-
-#: ../raphodo/rapid.py:3890 ../raphodo/rapid.py:3901 ../raphodo/rapid.py:3912
-#: ../raphodo/rapid.py:3923 ../raphodo/rapid.py:3933
-#, python-format
-msgid "%(number)s %(numberdownloaded)s"
-msgstr "%(number)s %(numberdownloaded)s"
-
-#: ../raphodo/rapid.py:3893 ../raphodo/rapid.py:3915
-#, python-format
-msgid "%(filetype)s downloaded"
-msgstr "%(filetype)s letöltve"
-
-#: ../raphodo/rapid.py:3904 ../raphodo/rapid.py:3926
-#, python-format
-msgid "%(filetype)s failed to download"
-msgstr "%(filetype)s letöltése sikertelen volt"
-
-#: ../raphodo/rapid.py:3959
-msgid "1 failure"
-msgstr "1 hiba"
-
-#: ../raphodo/rapid.py:3961
-#, python-format
-msgid "%d failures"
-msgstr "%d hibák"
-
-#: ../raphodo/rapid.py:3966
-msgid "1 warning"
-msgstr "1 figyelmeztetés"
-
-#: ../raphodo/rapid.py:3968
-#, python-format
-msgid "%d warnings"
-msgstr "%d figyelmeztetés"
-
-#: ../raphodo/rapid.py:3990
-#, python-format
-msgid "Downloaded %(no_files_and_types)s from %(devices)s"
-msgstr "Letöltött %(no_files_and_types)s %(devices)s"
-
-#: ../raphodo/rapid.py:3994
-#, python-format
-msgid "Downloaded %(no_files_and_types)s from %(devices)s — %(failures)s"
-msgstr "Letöltött %(no_files_and_types)s %(devices)s - %(failures)s"
-
-#: ../raphodo/rapid.py:3998
-#, python-format
-msgid "No files downloaded — %(failures)s"
-msgstr "Nincs letöltött fájl - %(failures)s"
-
-#: ../raphodo/rapid.py:4000
-msgid "No files downloaded"
-msgstr "Nincs letöltött fájl"
-
-#: ../raphodo/rapid.py:4030
-#, python-format
-msgid ""
-"The Destination subfolders and Timeline will be rebuilt after all thumbnails "
-"have been generated for the %(camera)s"
-msgstr ""
-"A cél alkönyvtárakat és az idővonalat újraépíti, miután a(z) %(camera)s összes "
-"bélyegképét létrehozta"
-
-#: ../raphodo/rapid.py:4035
-msgid ""
-"The Destination subfolders and Timeline will be rebuilt after all thumbnails "
-"have been generated for this computer"
-msgstr ""
-"A célkönyvtárak és az idővonal újraszerkesztésre kerül, miután minden "
-"bélyegképet generáltak ehhez a számítógéphez"
-
-#: ../raphodo/rapid.py:4040
-#, python-format
-msgid ""
-"The Destination subfolders and Timeline will be rebuilt after all thumbnails "
-"have been generated for %(device)s"
-msgstr ""
-"A cél alkönyvtárakat és az idővonalat újraépíti, miután a(z) %(device)s az "
-"összes bélyegképet létrehozta"
-
-#: ../raphodo/rapid.py:4048
-#, python-format
-msgid ""
-"The Destination subfolders and Timeline will be rebuilt after all thumbnails "
-"have been generated for %(number_devices)s devices and this computer"
-msgstr ""
-"A cél alkönyvtárak és az idővonal újraszerkesztésre kerül, miután a(z) "
-"%(number_devices)s eszközökre és a számítógépre az összes bélyegképet generálta"
-
-#: ../raphodo/rapid.py:4061
-#, python-format
-msgid ""
-"The Destination subfolders and Timeline will be rebuilt after all thumbnails "
-"have been generated for the %(camera)s and this computer"
-msgstr ""
-"A cél alkönyvtárak és az idővonal újraszerkesztésre kerül, miután a(z) "
-"%(camera)s és a számítógép összes bélyegképe generálva lett"
-
-#: ../raphodo/rapid.py:4065
-#, python-format
-msgid ""
-"The Destination subfolders and Timeline will be rebuilt after all thumbnails "
-"have been generated for %(device)s and this computer"
-msgstr ""
-"A cél alkönyvtárakat és az idővonalat újraépíti, miután a(z) %(device)s és a "
-"számítógép összes bélyegképet  generálták"
-
-#: ../raphodo/rapid.py:4069
-#, python-format
-msgid ""
-"The Destination subfolders and Timeline will be rebuilt after all thumbnails "
-"have been generated for %(number_devices)s devices"
-msgstr ""
-"A cél alkönyvtárak és az idővonal újraszerkesztésre kerül, miután a(z) "
-"%(number_devices)s eszközök az összes bélyegképét generálták"
-
-#: ../raphodo/rapid.py:4096
-msgid "The Destination subfolders and Timeline have been rebuilt"
-msgstr "A cél alkönyvtárakat és az idővonalat újraépítették"
-
-#: ../raphodo/rapid.py:4153
-msgid "Program preferences are invalid"
-msgstr "A program beállítása nem jó."
-
-#: ../raphodo/rapid.py:4237
-#, python-format
-msgid ""
-"<b>All files on the %(camera)s are inaccessible</b>.<br><br>It may be locked or "
-"not configured for file transfers using MTP. You can unlock it and try again."
-"<br><br>On some models you also need to change the setting <i>USB for charging</"
-"i> to <i>USB for file transfers</i>.<br><br>Alternatively, you can ignore this "
-"device."
-msgstr ""
-"<b> A(z) %(camera)s összes fájlja elérhetetlen </b>. <br> <br> Lehet, hogy "
-"zárolva vagy nincs konfigurálva az MTP használatával történő fájlátvitelre. "
-"Feloldhatja és megpróbálhatja újra. <br> <br> Néhány modellen is meg kell "
-"változtatnia az <i> USB töltéshez </i> az USB-t a fájlok átviteléhez </i>. <br> "
-"Alternatív megoldásként figyelmen kívül hagyhatja ezt az eszközt."
-
-#: ../raphodo/rapid.py:4248
-#, python-format
-msgid ""
-"<b>The %(camera)s appears to be in use by another application.</b><br><br>You "
-"can close any other application (such as a file browser) that is using it and "
-"try again. If that does not work, unplug the %(camera)s from the computer and "
-"plug it in again.<br><br>Alternatively, you can ignore this device."
-msgstr ""
-"<b> Úgy tűnik, hogy a(z) %(camera)s használatban van egy másik alkalmazással. </"
-"b> <br> <br> Le tud zárni minden olyan alkalmazást (például egy fájlböngészőt), "
-"amelyik használta és próbálja meg újra. Ha ez nem működik, húzza ki a "
-"számítógépből a(z) %(camera)s csatlakozót és csatlakoztassa újra. <br> <br> "
-"Másik lehetőségként figyelmen kívül hagyhatja a készüléket."
-
-#: ../raphodo/rapid.py:4259
-msgid "&Try Again"
-msgstr "&Próbálja újra"
-
-#: ../raphodo/rapid.py:4260
-msgid "&Ignore This Device"
-msgstr "&A készülék figyelmen kívül hagyása"
-
-#: ../raphodo/rapid.py:4332
-#, python-format
-msgid "Sorry, an unexpected problem occurred while scanning %s."
-msgstr "Sajnáljuk, váratlan probléma történt a(z) %s beolvasása közben."
-
-#: ../raphodo/rapid.py:4333
-msgid "Unfortunately you cannot download from this device."
-msgstr "Sajnos nem lehet letölteni az eszközről."
-
-#: ../raphodo/rapid.py:4337
-msgid ""
-"A possible workaround for the problem might be downloading from the camera's "
-"memory card using a card reader."
-msgstr ""
-"A probléma megkerülhető azzal, hogy a letöltendő fájlokat a fényképezőgép "
-"memóriakártyájából egy kártyaolvasó használatával olvassuk be."
-
-#: ../raphodo/rapid.py:4342
-msgid "Device scan failed"
-msgstr "Az eszköz lekeresése sikertelen"
-
-#: ../raphodo/rapid.py:4729
-#, python-format
-msgid ""
-"<b>The %(camera)s cannot be scanned because it cannot be unmounted.</"
-"b><br><br>You can close any other application (such as a file browser) that is "
-"using it and try again. If that does not work, unplug the %(camera)s from the "
-"computer and plug it in again."
-msgstr ""
-"<b> A(z) %(camera)s nem kereshető, mert nem lehet eltávolítani. </b> <br> <br> "
-"Le tud zárni minden olyan alkalmazást (például egy fájlböngészőt), amely "
-"megpróbálja újra használni. Ha ez nem működik, húzza ki a számítógépből a(z) "
-"%(camera)s csatlakozóját és csatlakoztassa újra."
-
-#: ../raphodo/rapid.py:4754
-#, python-format
-msgid ""
-"<b>The download cannot start because the %(camera)s cannot be unmounted.</"
-"b><br><br>You can close any other application (such as a file browser) that is "
-"using it and try again. If that does not work, unplug the %(camera)s from the "
-"computer and plug it in again, and choose which files you want to download from "
-"it."
-msgstr ""
-"<B> A letöltés nem indulhat el, mert a(z) %(camera)s nem távolítható el. </b> "
-"<br> <br> Leállíthatja az összes olyan alkalmazást (például egy fájlböngészőt), "
-"amelyik használni fogja és próbálja újra. Ha ez nem működik, húzza ki a "
-"számítógépből a %(camera)s csatlakozóját és csatlakoztassa újra, majd válassza "
-"ki a letölteni kívánt fájlokat."
-
-#: ../raphodo/rapid.py:4851
-msgid "Completed Downloads Present"
-msgstr "Befejezett letöltések jelen"
-
-#: ../raphodo/rapid.py:4853
-#, python-format
-msgid "%s whose download have completed are displayed."
-msgstr "A(z) %s letöltés befejeződött."
-
-#: ../raphodo/rapid.py:4855
-msgid "Do you want to clear the completed downloads?"
-msgstr "Szeretné törölni a befejezett letöltéseket?"
-
-#: ../raphodo/rapid.py:4857
-msgid "Completed Download Present"
-msgstr "Befejezett letöltések jelen"
-
-#: ../raphodo/rapid.py:4859
-#, python-format
-msgid "%s whose download has completed is displayed."
-msgstr "Megjelenik a(z) %s, amelynek letöltése befejeződött."
-
-#: ../raphodo/rapid.py:4861
-msgid "Do you want to clear the completed download?"
-msgstr "Szeretné törölni a befejezett letöltést?"
-
-#: ../raphodo/rapid.py:4942
-#, python-format
-msgid ""
-"Do you want to download photos and videos from the device <i>%(device)s</i>?"
-msgstr "Szeretne fotókat és videókat letölteni az eszközről <i> %(device)s </i>?"
-
-#: ../raphodo/rapid.py:5192
-#, python-format
-msgid "<b>Do you want to ignore the %s whenever this program is run?</b>"
-msgstr ""
-"<b> Szeretné figyelmen kívül hagyni a(z) %s -ot, ha ez a program fut? </b>"
-
-#: ../raphodo/rapid.py:5195
-msgid "All cameras, phones and tablets with the same model name will be ignored."
-msgstr ""
-"A fényképezőgépek, a telefonok és a tabletek ugyanazzal a modellnevekkel "
-"figyelmen kívül lesznek hagyva."
-
-#: ../raphodo/rapid.py:5199
-#, python-format
-msgid "<b>Do you want to ignore the device %s whenever this program is run?</b>"
-msgstr ""
-"<b> Szeretné figyelmen kívül hagyni a(z) %s eszközt, ha ez a program fut? </b>"
-
-#: ../raphodo/rapid.py:5201
-msgid "Any device with the same name will be ignored."
-msgstr "Bármely azonos nevű eszközt figyelmen kívül hagyja."
-
-#: ../raphodo/rapid.py:5501
-#, python-format
-msgid "Downloading from %(location)s on This Computer."
-msgstr "A(z) %(location)s letöltése ezen a számítógépen."
-
-#: ../raphodo/rapid.py:5505
-msgid ""
-"Do you really want to download from here?<br><br>On some systems, scanning this "
-"location can take a very long time."
-msgstr ""
-"Tényleg szeretne letölteni innen? <br> <br> Néhány rendszeren a beolvasás "
-"nagyon sokáig tarthat."
-
-#: ../raphodo/rapid.py:5546
-#, python-format
-msgid "Generating thumbnails for %s"
-msgstr "Bélyegképek létrehozása a következőhöz: %s"
-
-#: ../raphodo/rapid.py:5549
-#, python-format
-msgid "Scanning %s"
-msgstr "A(z) %s beolvasása"
-
-#: ../raphodo/rapid.py:5560
-#, python-format
-msgid "%(number)s of %(available files)s checked for download (%(hidden)s hidden)"
-msgstr "%(number)s %(available files)s ellenőrzött letöltés (%(hidden)s rejtett)"
-
-#: ../raphodo/rapid.py:5568
-#, python-format
-msgid "%(number)s of %(available files)s checked for download"
-msgstr "%(number)s %(available files)s ellenőrzött a letöltésre"
-
-#: ../raphodo/rapid.py:5774
-msgid "Display program information when run from the command line."
-msgstr "A program információk megjelenítése a parancssorból történő futtatáskor."
-
-#: ../raphodo/rapid.py:5776
-msgid "Display debugging information when run from the command line."
-msgstr ""
-"A parancssorból történő futtatáskor jelezze ki a hibakeresési információkat."
-
-#: ../raphodo/rapid.py:5779
-msgid "List photo and video file extensions the program recognizes and exit."
-msgstr ""
-"Sorolja fel azokat a fényképeket és videófájl-kiterjesztéseket, amelyeket a "
-"program felismer és kilép."
-
-#: ../raphodo/rapid.py:5782
-msgid "Turn on or off the the renaming of photos."
-msgstr "Kapcsolja be vagy ki az átnevezés képek."
-
-#: ../raphodo/rapid.py:5784
-msgid "turn on or off the the renaming of videos."
-msgstr "Kapcsolja be vagy ki a videók átnevezését."
-
-#: ../raphodo/rapid.py:5786
-msgid "Turn on or off the automatic detection of devices from which to download."
-msgstr "Kapcsolja be vagy ki a letöltött eszközök automatikus felismerését."
-
-#: ../raphodo/rapid.py:5790
-msgid "Turn on or off downloading from this computer."
-msgstr "A számítógépről történő letöltés be- vagy kikapcsolása."
-
-#: ../raphodo/rapid.py:5792 ../raphodo/rapid.py:5795 ../raphodo/rapid.py:5798
-#: ../raphodo/rapid.py:5819 ../raphodo/rapid.py:5823
-msgid "PATH"
-msgstr "ELÉRÉSI ÚT"
-
-#: ../raphodo/rapid.py:5793
-msgid "The PATH on this computer from which to download."
-msgstr "Az ELÉRÉSI ÚT ezen a számítógépen, ahonnan letölthet."
-
-#: ../raphodo/rapid.py:5796
-msgid "The PATH where photos will be downloaded to."
-msgstr "Az ELÉRÉSI ÚT, ahova a fotókat letölteni fogják."
-
-#: ../raphodo/rapid.py:5799
-msgid "The PATH where videos will be downloaded to."
-msgstr "Az ELÉRÉSI ÚT, ahova a videókat letöltve lesznek."
-
-#: ../raphodo/rapid.py:5801
-msgid "Turn on or off the backing up of photos and videos while downloading."
-msgstr ""
-"Fotók és videók biztonsági mentésének bekapcsolása vagy kikapcsolása letöltés "
-"közben."
-
-#: ../raphodo/rapid.py:5805
-msgid "Turn on or off the automatic detection of backup devices."
-msgstr "Kapcsolja be vagy ki a biztonsági másolatok automatikus felismerését."
-
-#: ../raphodo/rapid.py:5807 ../raphodo/rapid.py:5813
-msgid "FOLDER"
-msgstr "MAPPA"
-
-#: ../raphodo/rapid.py:5808
-msgid ""
-"The FOLDER in which backups are stored on the automatically detected photo "
-"backup device, with the folder's name being used to identify whether or not the "
-"device is used for backups. For each device you wish to use for backing photos "
-"up to, create a folder on it with this name."
-msgstr ""
-"A MAPPA, amelyben mentések tárolását a rendszer automatikusan észleli a "
-"fényképet biztonsági eszközt, a mappa neve annak segítségével azonosítják-e "
-"vagy sem az eszközt használják a mentéseket. Minden olyan eszköz esetében, "
-"amelyet a fotók támogatásához használni szeretne, hozzon létre egy mappát rajta "
-"ezzel a névvel."
-
-#: ../raphodo/rapid.py:5814
-msgid ""
-"The FOLDER in which backups are stored on the automatically detected video "
-"backup device, with the folder's name being used to identify whether or not the "
-"device is used for backups. For each device you wish to use for backing up "
-"videos to, create a folder on it with this name."
-msgstr ""
-"A MAPPA, amelyben a mentések az automatikusan észlelt video mentési eszközön "
-"tárolódnak, és a mappa neve azonosítja, hogy a készülék biztonsági másolatokat "
-"használ-e. Minden olyan eszköz esetében, amelyet videofájlok biztonsági "
-"mentéséhez kíván használni, hozzon létre egy mappát rajta ezzel a névvel."
-
-#: ../raphodo/rapid.py:5820
-msgid ""
-"The PATH where photos will be backed up when automatic detection of backup "
-"devices is turned off."
-msgstr ""
-"Az ELÉRÉSI ÚT, ahol a biztonsági mentés automatikus felismerése esetén "
-"biztonsági mentést készül a fotókról."
-
-#: ../raphodo/rapid.py:5824
-msgid ""
-"The PATH where videos will be backed up when automatic detection of backup "
-"devices is turned off."
-msgstr ""
-"Az ELÉRÉSI ÚT, ahova a videókról biztonsági másolat készül, amikor a mentési "
-"eszközök automatikus felismerése ki van kapcsolva."
-
-#: ../raphodo/rapid.py:5827
-#, python-format
-msgid "Ignore photos with the following extensions: %s"
-msgstr ""
-"A következő kiterjesztésekkel rendelkező fotók figyelmen kívül hagyása: %s"
-
-#: ../raphodo/rapid.py:5831
-msgid "Turn on or off starting downloads as soon as the program itself starts."
-msgstr "Kapcsolja be vagy ki a letöltéseket a program indításakor."
-
-#: ../raphodo/rapid.py:5834
-msgid "Turn on or off starting downloads as soon as a device is inserted."
-msgstr "Kapcsolja be vagy ki a letöltések indítását, amint egy eszközt behelyez."
-
-#: ../raphodo/rapid.py:5837
-msgid ""
-"Turn on or off use of the Rapid Photo Downloader Thumbnail Cache. Turning it "
-"off does not delete existing cache contents."
-msgstr ""
-"Kapcsolja be vagy ki a Rapid Photo Downloader bélyegkép gyorsítótár "
-"használatát. A kikapcsolás nem törli a meglévő gyorsítótár tartalmát."
-
-#: ../raphodo/rapid.py:5841
-msgid ""
-"Delete all thumbnails in the Rapid Photo Downloader Thumbnail Cache, and exit."
-msgstr ""
-"Törölje a bélyegképeket a Rapid Photo Downloader bélyegkép gyorsítótárában és "
-"lépjen ki."
-
-#: ../raphodo/rapid.py:5845
-msgid "Forget which files have been previously downloaded, and exit."
-msgstr "Felejtse el, hogy mely fájlokat töltötte le és lépjen ki."
-
-#: ../raphodo/rapid.py:5848
-msgid ""
-"Import preferences from an old program version and exit. Requires the command "
-"line program gconftool-2."
-msgstr ""
-"Importáljon preferenciákat egy régi programverzióból és lépjen ki. Szükséges a "
-"gconftool-2 parancssori program."
-
-#: ../raphodo/rapid.py:5851
-msgid ""
-"Reset all program settings to their default values, delete all thumbnails in "
-"the Thumbnail cache, forget which files have been previously downloaded, and "
-"exit."
-msgstr ""
-"Állítsa vissza az összes programbeállításot az alapértelmezett értékekre, "
-"törölje az összes bélyegképet a bélyegkép gyorsítótárában, és felejtse el, hogy "
-"mely fájlokat töltötte le korábban és lépjen ki."
-
-#: ../raphodo/rapid.py:5855
-msgid "Include gphoto2 debugging information in log files."
-msgstr "Adja meg a gphoto2 hibakeresési információkat a naplófájlokban."
-
-#: ../raphodo/rapid.py:5859
-msgid "Print information to the terminal about attached cameras and exit."
-msgstr ""
-"Nyomtasson információt a terminálhoz a csatlakoztatott kamerákról és lépjen ki."
-
-#: ../raphodo/rapid.py:5921
-msgid ""
-"To import preferences from the old version of Rapid Photo Downloader, you must "
-"install the program gconftool-2."
-msgstr ""
-"A preferenciák importálásához a Rapid Photo Downloader régi verziójából "
-"telepíteni kell a gconftool-2 programot."
-
-#: ../raphodo/rapid.py:5930
-msgid "No prior program preferences detected: exiting"
-msgstr "Nincs korábbi programbeállítás: kilépés"
-
-#: ../raphodo/rapid.py:5933
-#, python-format
-msgid "Importing preferences from Rapid Photo Downloader %(version)s"
-msgstr "Preferenciák importálása a Rapid Photo Downloader %(version)s-ból"
-
-#: ../raphodo/rapid.py:5999
-#, python-format
-msgid "Do you want to copy the stored sequence number, which has the value %d?"
-msgstr "Szeretné másolni a tárolt sorszámot, amelynek értéke %d?"
-
-#: ../raphodo/rapid.py:6010
-msgid "Program aborting."
-msgstr "A program megszakítása."
-
-#: ../raphodo/rapid.py:6020
-msgid "Never run this program as the sudo / root user."
-msgstr "Soha ne futtassa ezt a programot sudo/root felhasználóként."
-
-#: ../raphodo/rapid.py:6024
-msgid "You must install ExifTool to run Rapid Photo Downloader."
-msgstr ""
-"A Rapid Photo Downloader futtatásához telepítenie kell az ExifTool alkalmazást."
-
-#: ../raphodo/rapid.py:6036
-msgid ""
-"Rapid Photo Downloader is installed in multiple locations.\n"
-"\n"
-"Uninstall all copies except the version you want to run."
-msgstr ""
-"A Rapid Photo Downloader több helyre van telepítve.\n"
-"\n"
-"Törölje az összes példányt, kivéve a futtatni kívánt verziót."
-
-#: ../raphodo/rapid.py:6093
-msgid ""
-"When specifying a path on the command line, do not also specify an\n"
-"option for device auto detection or a path on \"This Computer\"."
-msgstr ""
-"Amikor megad egy elérési utat a parancssorban, ne adjon meg egy\n"
-"lehetőséget az eszköz automatikus felismerésére vagy a \"Ez a számítógép\" "
-"elérési útjára."
-
-#: ../raphodo/rapid.py:6253
-msgid "All settings and caches have been reset"
-msgstr "Minden beállítás és gyorsítótár vissza lett állítva"
-
-#: ../raphodo/rapid.py:6261
-msgid "Thumbnail Cache has been reset"
-msgstr "A bélyegkép gyorsítótár vissza lett állítva"
-
-#: ../raphodo/rapid.py:6267
-msgid "Remembered files have been forgotten"
-msgstr "Elfelejtették a megjegyzett fájlokat"
-
-#: ../raphodo/rememberthisdialog.py:70
-msgid "&Don't ask me about this again"
-msgstr "&Ne kérdezzen újra erről"
-
-#: ../raphodo/rememberthisdialog.py:72
-msgid "&Don't warn me about this again"
-msgstr "&Ne figyelmeztessen újra erről"
-
-#: ../raphodo/rememberthisdialog.py:75
-msgid "&Don't warn me again about missing or broken program libraries"
-msgstr "&Ne figyelmeztessen többé a hiányzó vagy törött programkönyvtárakról"
-
-#: ../raphodo/renameandmovefile.py:554
-msgid "subfolder and filename"
-msgstr "alkönyvtár és fájlnév"
-
-#: ../raphodo/renameandmovefile.py:556
-msgid "filename"
-msgstr "fájlnév"
-
-#: ../raphodo/renameandmovefile.py:558
-msgid "subfolder"
-msgstr "alkönyvtár"
-
-#: ../raphodo/renamepanel.py:290
-msgid "A counter for how many downloads occur on each day"
-msgstr "Egy számláló, hogy hány letöltés történik minden nap"
-
-#: ../raphodo/renamepanel.py:291
-msgid "Downloads today:"
-msgstr "Mai letöltések:"
-
-#: ../raphodo/renamepanel.py:313
-msgid "A counter that is remembered each time the program is run "
-msgstr "Egy olyan számláló, amely a program minden egyes futtatására emlékezik "
-
-#: ../raphodo/renamepanel.py:314
-msgid "Stored number:"
-msgstr "Tárolt szám:"
-
-#: ../raphodo/renamepanel.py:331
-msgid ""
-"The time at which the <i>Downloads today</i> sequence number should be reset"
-msgstr ""
-"Az az időpont, amikor a <i> Letöltések ma </i> sorszámot vissza kell állítani"
-
-#: ../raphodo/renamepanel.py:332
-msgid "Day start:"
-msgstr "Nap kezdete:"
-
-#. 24 hour format, if wanted in a future release:
-#. self.dayStart.setDisplayFormat('HH:mm:ss')
-#: ../raphodo/renamepanel.py:342
-msgid "Synchronize RAW + JPEG"
-msgstr "RAW + JPEG szinkronizálása"
-
-#: ../raphodo/renamepanel.py:345
-msgid ""
-"Synchronize sequence numbers for matching RAW and JPEG pairs.\n"
-"\n"
-"See the online documentation for more details."
-msgstr ""
-"A RAW és JPEG párhoz tartozó sorszámok szinkronizálása.\n"
-"\n"
-"További részletek az online dokumentációban találhatóak."
-
-#: ../raphodo/renamepanel.py:349
-msgid "Sequence Numbers"
-msgstr "Sorszámok"
-
-#: ../raphodo/renamepanel.py:360
-msgid "Strip incompatible characters"
-msgstr "Az inkompatibilis karakterek kihagyása"
-
-#: ../raphodo/renamepanel.py:363
-msgid ""
-"Whether photo, video and folder names should have any characters removed that "
-"are not allowed by other operating systems"
-msgstr ""
-"Függetlenül attól, hogy a fotó-, videó- és mappanevek legyenek olyan "
-"karakterek, amelyeket más operációs rendszerek nem engedélyeznek"
-
-#: ../raphodo/renamepanel.py:365
-msgid "Compatibility"
-msgstr "Kompatibilitás"
-
-#: ../raphodo/renamepanel.py:433
-msgid "Photo Renaming"
-msgstr "Fotó átnevezése"
-
-#: ../raphodo/renamepanel.py:436
-msgid "Video Renaming"
-msgstr "Videó átnevezése"
-
-#: ../raphodo/renamepanel.py:439
-msgid "Renaming Options"
-msgstr "Átnevezési beállítások"
-
-#: ../raphodo/rpdfile.py:223
-msgid "photos and videos"
-msgstr "fényképek és videók"
-
-#: ../raphodo/rpdfile.py:225
-msgid "photos or videos"
-msgstr "fényképek vagy videók"
-
-#: ../raphodo/rpdfile.py:320
-#, python-format
-msgid "%(number)s %(filetypes)s"
-msgstr "%(number)s %(filetypes)s"
-
-#. translators: natural language expression signifying a single video
-#: ../raphodo/rpdfile.py:343
-msgid "a video"
-msgstr "egy videó"
-
-#: ../raphodo/rpdfile.py:345
-msgid "1 Video"
-msgstr "1 videó"
-
-#. translators: natural language expression signifying a single photo
-#: ../raphodo/rpdfile.py:352
-msgid "a photo"
-msgstr "egy fénykép"
-
-#: ../raphodo/rpdfile.py:354
-msgid "1 Photo"
-msgstr "1 fénykép"
-
-#: ../raphodo/rpdfile.py:828
-#, python-format
-msgid "%(path)s on %(camera)s"
-msgstr "%(path)s %(camera)s"
-
-#: ../raphodo/rpdfile.py:844
-msgid "Photo"
-msgstr "Fénykép"
-
-#: ../raphodo/rpdfile.py:884
-msgid "Video"
-msgstr "Videó"
-
-#: ../raphodo/storage.py:141
-msgid "File system root"
-msgstr "A fájlrendszer gyökere"
-
-#. translators: the name of the Pictures folder
-#: ../raphodo/storage.py:440
-msgid "Pictures"
-msgstr "Képek"
-
-#: ../raphodo/thumbnaildisplay.py:440
-#, python-format
-msgid "Taken on %(date_time)s (%(human_readable)s)"
-msgstr "Felvett %(date_time)s (%(human_readable)s)"
-
-#: ../raphodo/thumbnaildisplay.py:447
-#, python-format
-msgid "Modified on %(date_time)s (%(human_readable)s)"
-msgstr "Módosítás dátuma: %(date_time)s (%(human_readable)s)"
-
-#: ../raphodo/thumbnaildisplay.py:455 ../raphodo/thumbnaildisplay.py:489
-#, python-format
-msgid "%(date_time)s (%(human_readable)s)"
-msgstr "%(date_time)s (%(human_readable)s)"
-
-#: ../raphodo/thumbnaildisplay.py:472
-#, python-format
-msgid "Memory cards: %s"
-msgstr "Memóriakártyák: %s"
-
-#: ../raphodo/thumbnaildisplay.py:476
-#, python-format
-msgid "Memory card: %s"
-msgstr "Memóriakártya: %s"
-
-#: ../raphodo/thumbnaildisplay.py:481
-msgid "Downloaded as:"
-msgstr "Letöltve, mint:"
-
-#: ../raphodo/thumbnaildisplay.py:498
-#, python-format
-msgid "<br><br>Previous download:<br>%(filename)s<br>%(path)s<br>%(date)s"
-msgstr "<br><br> Előző letöltés: <br> %(filename)s <br> %(path)s %(date)s"
-
-#: ../raphodo/thumbnaildisplay.py:502
-#, python-format
-msgid "<br><br><i>Manually set as previously downloaded on %(date)s</i>"
-msgstr "<br> <br> <i> Manuálisan beállítva a korábban letöltött %(date)s </i>"
-
-#: ../raphodo/thumbnaildisplay.py:1745
-msgid "Copy Path"
-msgstr "Másolás elérési út"
-
-#. Translators: 'File' here applies to a single file. The command allows users to instruct
-#. Rapid Photo Downloader that photos and videos have been previously downloaded by
-#. another application.
-#: ../raphodo/thumbnaildisplay.py:1750
-msgid "Mark File as Downloaded"
-msgstr "A fájl megjelölése letöltésre"
-
-#. Translators: 'Files' here applies to two or more files
-#: ../raphodo/thumbnaildisplay.py:1753
-msgid "Mark Files as Downloaded"
-msgstr "A fájlok megjelölése letöltésre"
-
-#. Translators: these values are file size suffixes like B representing bytes, KB representing
-#. kilobytes, etc.
-#: ../raphodo/utilities.py:170
-msgid "B"
-msgstr "B"
-
-#: ../raphodo/utilities.py:170
-msgid "KB"
-msgstr "KB"
-
-#: ../raphodo/utilities.py:170
-msgid "MB"
-msgstr "MB"
-
-#: ../raphodo/utilities.py:170
-msgid "GB"
-msgstr "GB"
-
-#: ../raphodo/utilities.py:170
-msgid "TB"
-msgstr "TB"
-
-#: ../raphodo/utilities.py:170
-msgid "PB"
-msgstr "PB"
-
-#: ../raphodo/utilities.py:170
-msgid "EB"
-msgstr "EB"
-
-#: ../raphodo/utilities.py:170
-msgid "ZB"
-msgstr "ZB"
-
-#: ../raphodo/utilities.py:170
-msgid "YB"
-msgstr "YB"
-
-#. two things in a list e.g. "device1 and device2"
-#: ../raphodo/utilities.py:394
-#, python-format
-msgid "%(first_item)s and %(last_item)s"
-msgstr "%(first_item)s és %(last_item)s"
-
-#: ../raphodo/utilities.py:468
-msgid "one"
-msgstr "egy"
-
-#: ../raphodo/utilities.py:469
-msgid "two"
-msgstr "kettő"
-
-#: ../raphodo/utilities.py:470
-msgid "three"
-msgstr "három"
-
-#: ../raphodo/utilities.py:471
-msgid "four"
-msgstr "négy"
-
-#: ../raphodo/utilities.py:472
-msgid "five"
-msgstr "öt"
-
-#: ../raphodo/utilities.py:473
-msgid "six"
-msgstr "hat"
-
-#: ../raphodo/utilities.py:474
-msgid "seven"
-msgstr "hét"
-
-#: ../raphodo/utilities.py:475
-msgid "eight"
-msgstr "nyolc"
-
-#: ../raphodo/utilities.py:476
-msgid "nine"
-msgstr "kilenc"
-
-#: ../raphodo/utilities.py:477
-msgid "ten"
-msgstr "tíz"
-
-#: ../raphodo/utilities.py:478
-msgid "eleven"
-msgstr "tizenegy"
-
-#: ../raphodo/utilities.py:479
-msgid "twelve"
-msgstr "tizenkettő"
-
-#: ../raphodo/utilities.py:480
-msgid "thirteen"
-msgstr "tizenhárom"
-
-#: ../raphodo/utilities.py:481
-msgid "fourteen"
-msgstr "tizennégy"
-
-#: ../raphodo/utilities.py:482
-msgid "fifteen"
-msgstr "tizenöt"
-
-#: ../raphodo/utilities.py:483
-msgid "sixteen"
-msgstr "tizenhat"
-
-#: ../raphodo/utilities.py:484
-msgid "seventeen"
-msgstr "tizenhét"
-
-#: ../raphodo/utilities.py:485
-msgid "eighteen"
-msgstr "tizennyolc"
-
-#: ../raphodo/utilities.py:486
-msgid "ninenteen"
-msgstr "tizenkilenc"
-
-#: ../raphodo/utilities.py:487
-msgid "twenty"
-msgstr "húsz"
-
-#: ../raphodo/viewutils.py:240
-msgid "&OK"
-msgstr "&OK"
-
-#: ../raphodo/viewutils.py:243
-msgid "&Save"
-msgstr "&Mentés"
-
-#: ../raphodo/viewutils.py:244
-msgid "&Help"
-msgstr "&Sugó"
-
-#: ../raphodo/viewutils.py:245
-msgid "Restore Defaults"
-msgstr "Alapértékek visszaállítása"
-
-#: ../raphodo/viewutils.py:246
-msgid "&Yes"
-msgstr "&Igen"
-
-#: ../raphodo/viewutils.py:247
-msgid "&No"
-msgstr "&Nem"
-
-#: ../data/net.damonlynch.rapid-photo-downloader.appdata.xml.in.h:1
-msgid ""
-"Rapid Photo Downloader imports photos and videos from cameras, phones, memory "
-"cards and other devices at high speed. It can be configured to rename photos "
-"and videos with meaningful filenames you specify. It can also back up photos "
-"and videos as they are downloaded. It downloads from and backs up to multiple "
-"devices simultaneously."
-msgstr ""
-"A Rapid Photo Downloader nagy sebességgel importál fényképeket és videókat "
-"kamerákból, telefonokból, memóriakártyákból és más eszközökből. Úgy van "
-"beállítva, hogy átnevezzen fényképeket és videókat a megadott fájlnevekkel. A "
-"képek és videók biztonsági másolata is letölthető. Egyszerre több eszközről "
-"tölt le és több eszközt támogat."
-
-#: ../data/net.damonlynch.rapid-photo-downloader.appdata.xml.in.h:2
-msgid ""
-"Unique to Rapid Photo Downloader is its Timeline, which groups photos and "
-"videos based on how much time elapsed between consecutive shots. Use it to "
-"identify photos and videos taken at different periods in a single day or over "
-"consecutive days."
-msgstr ""
-"A Rapid Photo Downloader egyedülálló eleme az idővonal, amely a fotókat és "
-"videókat csoportosítja az egymást követő felvételek között eltelt idő alapján. "
-"Használja azt a fotók és videók azonosítására, amelyek különböző időszakokban, "
-"egyetlen nap alatt vagy egymást követő napokon készülnek."
-
-#: ../data/net.damonlynch.rapid-photo-downloader.appdata.xml.in.h:3
-msgid ""
-"Written by a photographer for professional and amateur photographers, Rapid "
-"Photo Downloader is easy to configure and use. Program preferences are "
-"configured without the need for complicated codes. Common tasks can be "
-"automated, such as unmounting a memory card when the download is complete."
-msgstr ""
-"A professzionális és amatőr fotográfus által készített Rapid Photo Downloader "
-"könnyen konfigurálható és használható. A programbeállítások bonyolult kódok "
-"nélkül konfigurálhatók. A szokásos feladatok automatizálhatók, például a "
-"memóriakártya eltávolítása a letöltés befejezésekor."
-
-#: ../data/net.damonlynch.rapid-photo-downloader.appdata.xml.in.h:4
-msgid "The main window"
-msgstr "A főablak"
-
-#: ../data/net.damonlynch.rapid-photo-downloader.appdata.xml.in.h:5
-msgid "Downloading"
-msgstr "Letöltés"
-
-#: ../data/net.damonlynch.rapid-photo-downloader.appdata.xml.in.h:6
-msgid "The Timeline"
-msgstr "Az idővonal"
-
-#: ../data/net.damonlynch.rapid-photo-downloader.appdata.xml.in.h:7
-msgid "Right-clicking on a device"
-msgstr "Kattintson jobb gombbal egy eszközre"
-
-#: ../data/net.damonlynch.rapid-photo-downloader.desktop.in.h:1
-msgid ""
-"Download, rename and back up photos and videos from cameras and other devices"
-msgstr ""
-"Fényképek és videók letöltése, átnevezése és biztonsági mentése kamerákból és "
-"egyéb eszközökről"
-
-#: ../data/net.damonlynch.rapid-photo-downloader.desktop.in.h:2
-msgid "Photo Downloader"
-msgstr "Photo Downloader"
-
-#. TRANSLATORS: Search terms to find this application. Do NOT translate or localize the semicolons! The list MUST also end with a semicolon!
-#: ../data/net.damonlynch.rapid-photo-downloader.desktop.in.h:5
-msgid ""
-"photo;download;photography;import;video;RAW;camera;phone;ingest;backup;memory;"
-"card;"
-msgstr ""
-"fénykép, letöltés, fényképezés, import, videó, RAW, kamera, telefon, mentés, "
-"memória kártya;"
-
-#: ../data/kde/net.damonlynch.rapid-photo-downloader.desktop.in.h:1
-msgid "Download Photos and Videos with Rapid Photo Downloader"
-msgstr "Fotók és videók letöltése a Rapid Photo Downloader alkalmazással"
-
-#~ msgid "Select a folder to download photos to"
-#~ msgstr "Válasszon egy letöltési könyvtárat"
-
-#~ msgid "<i>Example: %s</i>"
-#~ msgstr "<i>Példa: %s</i>"
-
-#~ msgid "externaldrive1"
-#~ msgstr "külső_meghajtó1"
-
-#~ msgid "externaldrive2"
-#~ msgstr "külső_meghajtó2"
-
-#~ msgid "Download cannot proceed"
-#~ msgstr "A letöltés megszakadt."
-
-#~ msgid "scanning..."
-#~ msgstr "keresés..."
-
-#~ msgid "Backing up error"
-#~ msgstr "A biztonsági másolat készítése során hiba történt."
-
-#~ msgid ""
-#~ "Source: %(source)s\n"
-#~ "Destination: %(destination)s"
-#~ msgstr ""
-#~ "Forrás: %(source)s\n"
-#~ "Cél: %(destination)s"
-
-#~ msgid "Job Code:"
-#~ msgstr "Munka-szám:"
-
-#~ msgid "Download Progress"
-#~ msgstr "Letöltés Folyamatban"
-
-#~ msgid "Enter a Job Code"
-#~ msgstr "Adjon meg munka-számot"
-
-#~ msgid "and"
-#~ msgstr "és"
-
-#~ msgid "Using backup device"
-#~ msgstr "A biztonsági mentés eszköz használata"
-
-#~ msgid "Using backup devices"
-#~ msgstr "A biztonsági mentés eszközök használata"
-
-#~ msgid "About %(minutes)i:%(seconds)02i minutes remaining"
-#~ msgstr "Kb. %(minutes)i:%(seconds)02i perc van hátra"
-
-#~ msgid "About %i seconds remaining"
-#~ msgstr "Kb. %i másodperc van hátra"
-
-#~ msgid "About 1 minute remaining"
-#~ msgstr "Kb. 1 perc van hátra"
-
-#~ msgid "MB/s"
-#~ msgstr "MB/s"
-
-#~ msgid "About 1 second remaining"
-#~ msgstr "Kb. 1 másodperc van hátra"
-
-#~ msgid ""
-#~ "display program information on the command line as the program runs "
-#~ "(default: %default)"
-#~ msgstr ""
-#~ "futás közben program információ megjelenítése a terminálban (default: "
-#~ "%default)"
-
-#~ msgid "and %s"
-#~ msgstr "és %s"
-
-#~ msgid "Name + extension"
-#~ msgstr "Név + kiterjesztés"
-
-#~ msgid " "
-#~ msgstr " "
-
-#~ msgid " hh:mm"
-#~ msgstr " óó:pp"
-
-#~ msgid ":"
-#~ msgstr ":"
-
-#~ msgid "<b>Backup</b>"
-#~ msgstr "<b>Biztonsági mentés</b>"
-
-#~ msgid "<b>Download Folder</b>"
-#~ msgstr "<b>Letöltési könyvtár</b>"
-
-#~ msgid "<b>Compatibility with Other Operating Systems</b>"
-#~ msgstr "<b>Kompatibilitás egyéb operációs rendszerekkel</b>"
-
-#~ msgid "<b>Download Subfolders</b>"
-#~ msgstr "<b>Letöltési alkönyvtár</b>"
-
-#~ msgid "<b>Job Codes</b>"
-#~ msgstr "<b>Munka-szám</b>"
-
-#~ msgid "<i>Original:</i>"
-#~ msgstr "<i>Eredeti:</i>"
-
-#~ msgid "<b>Program Automation</b>"
-#~ msgstr "<b>Automatizálás</b>"
-
-#~ msgid "<i>Example:</i>"
-#~ msgstr "<i>Példa:</i>"
-
-#~ msgid "<i>New:</i>"
-#~ msgstr "<i>Új:</i>"
-
-#~ msgid "<i>/media/externaldrive/Photos</i>"
-#~ msgstr "<i>/media/externaldrive/Photos</i>"
-
-#~ msgid "<span weight=\"bold\" size=\"x-large\">Backup</span>\t"
-#~ msgstr "<span weight=\"bold\" size=\"x-large\">Backup</span>\t"
-
-#~ msgid "<b>Sequence Numbers</b>"
-#~ msgstr "<b>Sorozat szám</b>"
-
-#~ msgid "<span weight=\"bold\" size=\"x-large\">Error Handling</span>"
-#~ msgstr "<span weight=\"bold\" size=\"x-large\">Error Handling</span>"
-
-#~ msgid "Automatically detect Portable Storage Devices"
-#~ msgstr "Hordozható eszközök automatikus érzékelése"
-
-#~ msgid "Backup"
-#~ msgstr "Biztonsági mentés"
-
-#~ msgid "Download / Pause"
-#~ msgstr "Letöltés / Megszakítás"
-
-#~ msgid "Download folder:"
-#~ msgstr "Letöltési könyvtár:"
-
-#~ msgid "Error Log"
-#~ msgstr "Hibanapló"
-
-#~ msgid "Rename Options"
-#~ msgstr "Átnevezési lehetőségek"
-
-#~ msgid "Preferences: Rapid Photo Downloader"
-#~ msgstr "Beállítások: Gyors Fénykép Letöltő"
-
-#~ msgid "_Report a Problem..."
-#~ msgstr "_Hibajelentés küldése..."
-
-#~ msgid "_Translate this Application..."
-#~ msgstr "_Fordítás"
-
-#~ msgid "_Clear Completed Downloads"
-#~ msgstr "_Kész letöltések kiürítése"
-
-#~ msgid "_Get Help Online..."
-#~ msgstr "_Online help"
-
-#~ msgid "_Error Log"
-#~ msgstr "_Hibanapló"
-
-#~ msgid "_Make a Donation..."
-#~ msgstr "_Küldjön adományt..."
-
-#~ msgid "_Help"
-#~ msgstr "_Súgó"
-
-#~ msgid "_View"
-#~ msgstr "_Nézet"
-
-#~ msgid ""
-#~ "Specify the time in 24 hour format at which the <i>Downloads today</i> "
-#~ "sequence number should be reset."
-#~ msgstr ""
-#~ "Határozza meg azt az időt 24 órás formában, ahol a <i>Downloads today</i> "
-#~ "sorozatszámot vissza kell állítani."
-
-#~ msgid "only output errors to the command line"
-#~ msgstr "csak a hibák megjelenítése a terminálban"
-
-#~ msgid "Berlin"
-#~ msgstr "Berlin"
-
-#~ msgid "Paris"
-#~ msgstr "Párizs"
-
-#~ msgid "New York"
-#~ msgstr "New York"
-
-#~ msgid "Prague"
-#~ msgstr "Prága"
-
-#~ msgid "Manila"
-#~ msgstr "Manila"
-
-#~ msgid "Wellington"
-#~ msgstr "Wellington"
-
-#~ msgid "Helsinki"
-#~ msgstr "Helsinki"
-
-#~ msgid "Kampala"
-#~ msgstr "Kampala"
-
-#~ msgid "Tehran"
-#~ msgstr "Teherán"
-
-#~ msgid "Stockholm"
-#~ msgstr "Stockholm"
-
-#~ msgid "Rome"
-#~ msgstr "Róma"
-
-#~ msgid "Moscow"
-#~ msgstr "Moszkva"
-
-#~ msgid "Sydney"
-#~ msgstr "Sydney"
-
-#~ msgid "Jakarta"
-#~ msgstr "Jakarta"
-
-#~ msgid "Madrid"
-#~ msgstr "Madrid"
-
-#~ msgid "Delhi"
-#~ msgstr "Delhi"
-
-#~ msgid "Warsaw"
-#~ msgstr "Varsó"
-
-#~ msgid "Budapest"
-#~ msgstr "Budapest"
-
-#~ msgid "_Remember this choice"
-#~ msgstr "_Emlékezzen erre a választásra"
-
-#~ msgid "Device Detected"
-#~ msgstr "Eszköz érzékelve"
-
-#~ msgid "_Add..."
-#~ msgstr "_Hozzáadás…"
-
-#~ msgid "R_emove All"
-#~ msgstr "Összes törlése"
-
-#~ msgid "Source: %(source)s"
-#~ msgstr "Forrás: %(source)s"
-
-#~ msgid "Synchronize RAW + JPEG sequence numbers"
-#~ msgstr "RAW és JPEG fájlok számkiosztásának szinkronizálása"
-
-#~ msgid "Remove all Job Codes?"
-#~ msgstr "Minden Munka-szám eltávolítása?"
-
-#~ msgid "Should all Job Codes be removed?"
-#~ msgstr "Minden Munka-szám el legyen távolítva?"
-
-#~ msgid "Destination directory could not be created: %(directory)s\n"
-#~ msgstr "A cél könyvtár nem hozható létre: %(directory)s\n"
-
-#~ msgid "Error in Photo Rename preferences"
-#~ msgstr "Hiba a fénykép átnevezési beállításoknál"
-
-#~ msgid "Error in Video Download Subfolders preferences"
-#~ msgstr "Hiba a videó letöltési alkönyvtár beállításoknál"
-
-#~ msgid "Error in Photo Download Subfolders preferences"
-#~ msgstr "Hiba a fénykép letöltési alkönyvtár beállításoknál"
-
-#~ msgid ""
-#~ "<i><b>Warning:</b> There is insufficient metadata to fully generate the "
-#~ "name. Please use other renaming options.</i>"
-#~ msgstr ""
-#~ "<i><b>Figyelem:</b> Nincs elegendő metaadat a fájl teljes átnevezéshez. "
-#~ "Kérem válasszon más metaadatot az átnevezéshez.</i>"
-
-#~ msgid ""
-#~ "<i><b>Warning:</b> There is insufficient metadata to fully generate "
-#~ "subfolders. Please use other subfolder naming options.</i>"
-#~ msgstr ""
-#~ "<i><b>Figyelem:</b> Nincs elegendő metaadat az alkönyvtár létrehozásához. "
-#~ "Kérem válasszon más metaadatot az alkönyvtár létrehozáshoz.</i>"
-
-#~ msgid "Error in Video Rename preferences"
-#~ msgstr "Hiba a videó átnevezési beállításoknál"
-
-#~ msgid ""
-#~ "Should this device or partition be used to download photos or videos from?"
-#~ msgstr ""
-#~ "Akarod ezt az eszközt, vagy partíciót fénykép vagy videó letöltésre "
-#~ "használni?"
-
-#~ msgid "Photos:"
-#~ msgstr "Fényképek:"
-
-#~ msgid "Videos:"
-#~ msgstr "Videók:"
-
-#~ msgid "<span weight=\"bold\" size=\"x-large\">Photo Rename</span>\t"
-#~ msgstr "<span weight=\"bold\" size=\"x-large\">Fénykép Átnevezés</span>\t"
-
-#~ msgid "<i>Example: /home/user/Pictures</i>"
-#~ msgstr "<i>Például: /home/jozsef/Képek</i>"
-
-#~ msgid "<b>Photo Rename</b>"
-#~ msgstr "<b>Fénykép Átnevezés</b>"
-
-#~ msgid "<b>Photo and Video Name Conflicts</b>"
-#~ msgstr "<b>Fénykép és Videó név összeütközés</b>"
-
-#~ msgid "<span weight=\"bold\" size=\"x-large\">Video Rename</span>\t"
-#~ msgstr "<span weight=\"bold\" size=\"x-large\">Videó Átnevezés</span>\t"
-
-#~ msgid "<span weight=\"bold\" size=\"x-large\">Devices</span>"
-#~ msgstr "<span weight=\"bold\" size=\"x-large\">Eszközök</span>"
-
-#~ msgid ""
-#~ "Choose the download folder. Subfolders for the downloaded videos will be "
-#~ "automatically created in this folder using the structure specified below."
-#~ msgstr ""
-#~ "Válaszd ki a letöltési könyvtárat. Az alkönyvtárak automatikusan létre "
-#~ "fognak jönni az általad megadott könyvtár alá."
-
-#~ msgid "Import your photos and videos efficiently and reliably"
-#~ msgstr "Importáld a fényképeidet és videóidat hatékonyan és megbízhatóan"
-
-#~ msgid "Location:"
-#~ msgstr "Hely:"
-
-#~ msgid "Photo Rename"
-#~ msgstr "Fénykép Átnevezés"
-
-#~ msgid "Photo Folders"
-#~ msgstr "Fénykép Könyvtár"
-
-#~ msgid "Video Rename"
-#~ msgstr "Videó Átnevezés"
-
-#~ msgid "Video Folders"
-#~ msgstr "Videó Könyvtár"
-
-#~ msgid "Video backup folder name:"
-#~ msgstr "A videó biztonsági mentési könyvtára"
-
-#~ msgid "Select a folder containing %(file_types)s"
-#~ msgstr "Válasszon egy könyvtárt az alábbiaknak: %(file_types)s"
-
-#~ msgid "Photo backup folder name:"
-#~ msgstr "A biztonsági másolat mappa neve:"
-
-#~ msgid "reset all program settings and preferences and exit"
-#~ msgstr "A program beállításainak visszaállítása, majd kilépés"
-
-#~ msgid "All settings and preferences have been reset"
-#~ msgstr "Minden beállítás visszaállításra került"
-
-#~ msgid "list photo and video file extensions the program recognizes and exit"
-#~ msgstr ""
-#~ "A program által felismerhető kép és videó kiterjesztések listázása, majd "
-#~ "kilépés"
-
-#~ msgid "Backing up to %(path)s"
-#~ msgstr "Biztonsági mentés készül az alábbi helyre: %(path)s"
-
-#~ msgid ""
-#~ "Specify the folder in which backups are stored on the device.  \n"
-#~ "\n"
-#~ "<i>Note: this will also be used to determine whether or not the device is "
-#~ "used for backups. For each device you wish to use for backing up to, create "
-#~ "a folder in it with one of these names.</i>"
-#~ msgstr "Adja meg a könyvtárat, ahová a biztonsági másolatok készülnek."
-
-#~ msgid "Unmount (\"eject\") device upon download completion"
-#~ msgstr "A készülék lecsatlakoztatása a letöltést követően."
-
-#~ msgid ""
-#~ "Specify whether photo, video and folder names should have any characters "
-#~ "removed that are not allowed by other operating systems."
-#~ msgstr ""
-#~ "Adja meg, hogy a képek és videók nevéből el legyenek-e távolítva az egyéb "
-#~ "operációs rendszerek által nem megengedett karakterek."
-
-#~ msgid ""
-#~ "When backing up, choose whether to overwrite a file on the backup device "
-#~ "that has the same name, or skip backing it up."
-#~ msgstr ""
-#~ "Adja meg, hogy a biztonsági másolatok készítésekor felül legyenek-e írva az "
-#~ "azonos néven létező fájlok, vagy át legyenek ugorva."
-
-#~ msgid ""
-#~ "The %(filetype)s subfolder preferences entered are invalid and cannot be "
-#~ "used.\n"
-#~ "They will be reset to their default values."
-#~ msgstr ""
-#~ "A %(filetype)s alkönyvtár beállítások érvénytelenek, nem használhatóak.\n"
-#~ "Az alapértelmezett értékek kerülnek visszaállításra."
-
-#~ msgid "%(hour)s:%(minute)s:%(second)s:%(subsecond)s"
-#~ msgstr "%(hour)s:%(minute)s:%(second)s:%(subsecond)s"
-
-#~ msgid "%(date)s %(hour)s:%(minute)s:%(second)s:%(subsecond)s"
-#~ msgstr "%(date)s %(hour)s:%(minute)s:%(second)s:%(subsecond)s"
-
-#~ msgid ""
-#~ "%(date)s\n"
-#~ "%(time)s"
-#~ msgstr ""
-#~ "%(date)s\n"
-#~ "%(time)s"
-
-#~ msgid "%(date)s %(time)s"
-#~ msgstr "%(date)s %(time)s"
-
-#~ msgid "Error: %(inst)s"
-#~ msgstr "Hiba: %(inst)s"
-
-#~ msgid "Photo has already been downloaded"
-#~ msgstr "A kép már korábban le lett töltve."
-
-#~ msgid "Photos detected with the same filenames, but taken at different times"
-#~ msgstr ""
-#~ "A program egyező nevű, de különböző időpontban készített képeket talált."
-
-#~ msgid "%(freespace)s. %(backuppaths)s."
-#~ msgstr "%(freespace)s. %(backuppaths)s."
-
-#~ msgid ""
-#~ "When a photo or video of the same name has already been downloaded, choose "
-#~ "whether to skip downloading the file, or to add a unique indentifier."
-#~ msgstr ""
-#~ "Ha egyező nevű kép vagy videó már le lett töltve, ajánlja fel a kihagyást, "
-#~ "vagy a letöltés folytatását egyedi azonosító hozzáadásával"
-
-#~ msgid "_File"
-#~ msgstr "_Fájl"
-
-#~ msgid "_Select"
-#~ msgstr "_Kijelölés"
-
-#~ msgid "display debugging information when run from the command line"
-#~ msgstr "Mutassa a hibakeresési információkat parancssoros futtatásnál."
-
-#~ msgid "Size"
-#~ msgstr "Méret"
-
-#~ msgid "%(device)s did not unmount"
-#~ msgstr "%(device)s eszköz nem lett csatlakoztatva"
-
-#~ msgid "Free space:"
-#~ msgstr "Szabad hely:"
-
-#~ msgid "%(number)s of %(total)s %(filetypes)s"
-#~ msgstr "%(total)s %(filetypes)s összesen.  Letöltve: %(number)s"
-
-#~ msgid "%(number)s of %(total)s %(filetypes)s (%(remaining)s remaining)"
-#~ msgstr ""
-#~ "%(total)s %(filetypes)s  összesen. Letöltve: %(number)s  (%(remaining)s még "
-#~ "hátra van)"
-
-#~ msgid "Folder: %s"
-#~ msgstr "könyvtár: %s"
-
-#~ msgid "%(file_type)s download folder does not exist"
-#~ msgstr "%(file_type)s letöltési könyvtár nem létezik"
-
-#~ msgid "; "
-#~ msgstr "; "
-
-#~ msgid "%(file_type)s download folder is not writable"
-#~ msgstr "%(file_type)s letöltési könyvtár nem írható"
-
-#~ msgid "%(file_type)s download folder is invalid"
-#~ msgstr "%(file_type)s letöltési könyvtár nem jó"
-
-#~ msgid ""
-#~ "%(problem)s\n"
-#~ "File: %(file)s"
-#~ msgstr ""
-#~ "%(problem)s\n"
-#~ "Fájl: %(file)s"
-
-#~ msgid "%(filetype)s metadata cannot be read"
-#~ msgstr "%(filetype)s métadatatát nem tudom olvasni"
-
-#~ msgid "Error generating component %s."
-#~ msgstr "Hiba a komponens elkészítésekor: %s."
-
-#~ msgid "Date time value %s appears invalid."
-#~ msgstr "Ez a dátim, idő érték nem tűnik valósnak: %s"
-
-#~ msgid "%(free)s free"
-#~ msgstr "%(free)s üres"
-
-#~ msgid ""
-#~ "%(filetype)s could not be backed up because no suitable backup locations "
-#~ "were found."
-#~ msgstr ""
-#~ "%(filetype)s biztonsági mentése nem készül el, mert nincs használható hely "
-#~ "számára"
-
-#~ msgid "%(filetype)s already exists"
-#~ msgstr "%(filetype)s már létezik (le van töltve)"
-
-#~ msgid "%(filetype)s was already downloaded"
-#~ msgstr "%(filetype)s már le van töltve"
-
-#~ msgid "%(filetype)s %(area)s could not be generated"
-#~ msgstr "%(filetype)s %(area)s nem lehet létrehozni"
-
-#~ msgid "An error occurred when copying the %(filetype)s"
-#~ msgstr "Hiba lépett fel a %(filetype)s másolása közben"
-
-#~ msgid "An error occurred when backing up on %(volume)s."
-#~ msgstr "Hiba történt a biztonsági mentés közben ezen az eszközön %(volume)s."
-
-#~ msgid ""
-#~ "Photos detected with the same filenames, but taken at different times: "
-#~ "%(details)s"
-#~ msgstr "A fényképeknek azonos a neve, de eltérő időben készültek:%(details)s"
-
-#~ msgid "An error occurred when backing up on %(volume)s: %(inst)s."
-#~ msgstr ""
-#~ "Hiba történt a biztonsági mentés közben ezen az eszközön: %(volume)s: "
-#~ "%(inst)s."
-
-#~ msgid "The metadata might be corrupt."
-#~ msgstr "A métadatad hibás lehet"
-
-#~ msgid ""
-#~ "The filename, extension and Exif information indicate it has already been "
-#~ "downloaded."
-#~ msgstr ""
-#~ "A fájlnév, a kiterjesztés, és az Exif információ szerint ez már le van "
-#~ "töltve."
-
-#~ msgid " It was backed up to %(volume)s"
-#~ msgstr " Biztonsági mentés létrehozva: %(volume)s"
-
-#~ msgid " It was backed up to these devices: "
-#~ msgstr " Biztonsági mentés létrehozva ezeken az eszközökön: "
-
-#~ msgid "%s, "
-#~ msgstr "%s, "
-
-#~ msgid "%(volumes)s and %(final_volume)s."
-#~ msgstr "%(volumes)s és %(final_volume)s."
-
-#~ msgid "Errors occurred when backing up on the following backup devices: "
-#~ msgstr "Hiba történt a biztonsági mentés közben az alábbi eszközökön: "
-
-#~ msgid "Backups overwritten on these devices: "
-#~ msgstr "A biztonsági mentés felülírva ezeken az eszközökön: "
-
-#~ msgid "Backup overwritten on %(volume)s."
-#~ msgstr "A biztonsági mentés felülírva ezen az eszközön: %(volume)s."
-
-#~ msgid "Backups already exist in these locations: "
-#~ msgstr "A biztonsági mentés az elábbi eszközökön már létezik: "
-
-#~ msgid "Backup already exists on %(volume)s."
-#~ msgstr "A biztonsági mentés már létezik itt: %(volume)s."
-
-#~ msgid "%(volumes)s and %(volume)s."
-#~ msgstr "%(volumes)s és %(volume)s."
-
-#~ msgid "%(volumes)s and %(volume)s (%(inst)s)."
-#~ msgstr "%(volumes)s és %(volume)s (%(inst)s)."
-
-#~ msgid "An error occurred when creating directories on %(volume)s: %(inst)s."
-#~ msgstr ""
-#~ "Hiba lépett fel a könyvtárak létrehozáskor ezen az eszközön: %(volume)s: "
-#~ "%(inst)s."
-
-#~ msgid ""
-#~ "Errors occurred when creating directories on the following backup devices: "
-#~ msgstr "Hiba lépett fel a könyvtárak létrehozáskor ezen az eszközökön: "
-
-#~ msgid "Problem in %s generation"
-#~ msgstr "Probléma a %s létrehozásakor"
-
-#~ msgid "Problems in %s generation"
-#~ msgstr "Probléma a %s létrehozásakor"
-
-#~ msgid "Problems in subfolder and filename generation"
-#~ msgstr "Probléma az alkönyvtár és a fájlnév létrehozásakor"
-
-#~ msgid "Problem in subfolder and filename generation"
-#~ msgstr "Probléma az alkönyvtár és a fájlnév létrehozásakor"
-
-#~ msgid "The following metadata is missing: "
-#~ msgstr "A következő métaadatad hiányzik: "
-
-#~ msgid "%(missing_metadata_elements)s and %(final_missing_metadata_element)s."
-#~ msgstr "%(missing_metadata_elements)s és %(final_missing_metadata_element)s."
-
-#~ msgid "An error occurred when copying the %(filetype)s, but it was backed up"
-#~ msgstr ""
-#~ "Hiba történt a %(filetype)s másolásakor, de a biztonsági mentés létrehozva."
-
-#~ msgid "%(filetype)s already exists, but it was backed up"
-#~ msgstr "%(filetype)s már létezik, de biztonsági mentés létrehozva"
-
-#~ msgid "there were errors backing up"
-#~ msgstr "hibák voltak a biztonsági mentés közben"
-
-#~ msgid "Multiple problems were encountered"
-#~ msgstr "Több probléma lépett fel."
-
-#~ msgid "there was an error backing up"
-#~ msgstr "hiba volt a biztonsági mentés közben"
-
-#~ msgid "There were errors backing up"
-#~ msgstr "Hibák voltak a biztonsági mentés közben"
-
-#~ msgid "%(previousproblem)s, and %(backinguperror)s"
-#~ msgstr "%(previousproblem)s, és %(backinguperror)s"
-
-#~ msgid "There was an error backing up"
-#~ msgstr "Hiba volt a biztonsági mentés közben"
-
-#~ msgid "Path: %s"
-#~ msgstr "Path: %s"
-
-#~ msgid "Failed to create download subfolder"
-#~ msgstr "Nem sikerült az alkönyvtár létrehozás"
-
-#~ msgid "Next File"
-#~ msgstr "Következő fájl"
-
-#~ msgid "Previous File"
-#~ msgstr "Előző fájl"
-
-#~ msgid "_Download"
-#~ msgstr "_Letöltés"
-
-#~ msgid "_Check All"
-#~ msgstr "Összes _kijelölése"
-
-#~ msgid "Performance"
-#~ msgstr "Teljesítmény"
-
-#~ msgid "Generate thumbnails (slower)"
-#~ msgstr "Bélyegkép létrehozás (lassabb)"
-
-#~ msgid "%(volume)s, "
-#~ msgstr "%(volume)s, "
-
-#~ msgid "%(volume)s (%(inst)s), "
-#~ msgstr "%(volume)s (%(inst)s), "
-
-#~ msgid "Error: %(errorno)s %(strerror)s"
-#~ msgstr "Hiba: %(errorno)s %(strerror)s"
-
-#~ msgid "%(previousproblem)s Additionally, %(newproblem)s"
-#~ msgstr "%(previousproblem)s továbbá, %(newproblem)s"
-
-#~ msgid " Furthermore, there were %(problems)s."
-#~ msgstr " Továbbá, még ezek %(problems)s."
-
-#~ msgid " Furthermore, there was a %(problem)s."
-#~ msgstr " Továbbá, még ez %(problem)s."
-
-#~ msgid "."
-#~ msgstr "."
-
-#~ msgid "Invalid regular expression"
-#~ msgstr "Érvénytelen reguláris kifejezés"
-
-#~ msgid ""
-#~ "The following regular expressions are invalid, and will be removed unless "
-#~ "you correct them:\n"
-#~ " %s"
-#~ msgstr ""
-#~ "A következő reguláris kifejezések hibásak, és távolításra kerülnek, ha nem "
-#~ "javítod ki őket:\n"
-#~ " %s"
-
-#~ msgid ""
-#~ "This regular expression is invalid, and will be removed unless you correct "
-#~ "it:\n"
-#~ " %s"
-#~ msgstr ""
-#~ "Ez a reguláris kifejezés hibás,  és távolításra kerül, ha nem javítod ki:\n"
-#~ " %s"
-
-#~ msgid ""
-#~ "If you disable automatic detection, choose the exact location of the photos "
-#~ "and videos."
-#~ msgstr ""
-#~ "Kérlek válassz könyvtárt a fotók és a videók számára, ha nem akarod hogy "
-#~ "automatikusan kerüljenek meghatározásra (disable auto detection)."
-
-#~ msgid ""
-#~ "If you enable automatic detection of Portable Storage Devices, the entire "
-#~ "device will be scanned. On large devices, this could take some time.\n"
-#~ "\n"
-#~ "When this option is enabled, and a potential device is detected, you will be "
-#~ "prompted to determine if it should be scanned or not."
-#~ msgstr ""
-#~ "Ha engedélyezed az automatikus felderítést a hordozható eszközre, akkor az "
-#~ "egész eszközön fogok keresni. Nagy méretű eszközön ez sokáig tarthat. \n"
-#~ "\n"
-#~ "Ha ez a lehetőség engedélyezve van, akkor a lehetséges eszköz érzékelésekor "
-#~ "rá fogok kérdezni, hogy akarod-e az automatikus felderítést ezen az eszközön."
-
-#~ msgid "Backing up photos to %(path)s and videos to %(path2)s"
-#~ msgstr ""
-#~ "A fotók biztonsági mentése a %(path)s könyvtárba és a videók biztonsági "
-#~ "mentése a %(path2)s könyvtárba"
-
-#~ msgid "Backing up photos and videos to %(path)s"
-#~ msgstr "Fotók és videók biztonsági mentésének helye: %(path)s"
-
-#~ msgid "_Uncheck All"
-#~ msgstr "_Kijelölések törlése"
-
-#~ msgid "Select All Without _Job Code"
-#~ msgstr "Összes kijelölése_Munka-kód nélkül"
-
-#~ msgid "Select All Wit_h Job Code"
-#~ msgstr "Összes kijelölése_Munka-kód szerint"
-
-#~ msgid "<span weight=\"bold\" size=\"x-large\">Photo Download Folders</span>"
-#~ msgstr ""
-#~ "<span weight=\"bold\" size=\"x-large\">A Fényképek Letöltési Könyvtára</span>"
-
-#~ msgid "<b>Example</b>"
-#~ msgstr "<b>Példa:</b>"
-
-#~ msgid "<span weight=\"bold\" size=\"x-large\">Video Download Folders</span>"
-#~ msgstr ""
-#~ "<span weight=\"bold\" size=\"x-large\">Videók Letöltési Könyvtára</span>"
-
-#~ msgid "Select a folder to download videos to"
-#~ msgstr "Válasszon egy letöltési könyvtárat"
-
-#~ msgid ""
-#~ "Choose the download folder. Subfolders for the downloaded photos will be "
-#~ "automatically created in this folder using the structure specified below."
-#~ msgstr ""
-#~ "Válaszd ki a letöltési könyvtárat. Az alkönyvtárak automatikusan létre "
-#~ "fognak jönni az általad megadott könyvtár alá."
-
-#~ msgid "<span weight=\"bold\" size=\"x-large\">Rename Options</span>"
-#~ msgstr "<span weight=\"bold\" size=\"x-large\">Átnevezési lehetőségek</span>"
-
-#~ msgid "<span weight=\"bold\" size=\"x-large\">Job Codes</span>"
-#~ msgstr "<span weight=\"bold\" size=\"x-large\">Munka-szám</span>"
-
-#~ msgid ""
-#~ "Devices are from where to download photos and videos, such as cameras, "
-#~ "memory cards or Portable Storage Devices.\n"
-#~ "\n"
-#~ "You can download from multiple devices simultaneously, or you can specify a "
-#~ "location on your hard drive.\n"
-#~ "\n"
-#~ "<i>Downloading directly from cameras is currently an experimental feature. "
-#~ "If downloading directly from your camera works poorly or not at all, try "
-#~ "setting it to PTP mode. If that is not possible, a card reader must be used."
-#~ "</i>"
-#~ msgstr ""
-#~ "Eszközök ahonnan a fotókat és a videókat letöltjük, mint például fényképező "
-#~ "gépek, memória kártyák, pendirve-ok.\n"
-#~ "\n"
-#~ "Letölthetsz egyszerre több eszközről, vagy kijelölhetsz egy könyvtárat a "
-#~ "merevlemezeden.\n"
-#~ "\n"
-#~ "<i>A fényképezőgépről történő közvetlen letöltés még kísérleti lehetőség. Ha "
-#~ "a fényképezőgépről a letöltés lassú, vagy nem működik akkor próbáld meg a "
-#~ "fényképezőgépet PTP módba állítani. Ha ez nem lehetséges használj "
-#~ "kártyaolvasót.</i>"
-
-#~ msgid "Automatically detect devices"
-#~ msgstr "Az eszközök automatikus felismerése"
-
-#~ msgid "<span weight=\"bold\" size=\"x-large\">Device Options</span>"
-#~ msgstr "<span weight=\"bold\" size=\"x-large\">Eszköz beállítások</span>"
-
-#~ msgid "Device Options"
-#~ msgstr "Eszköz beállítások"
-
-#~ msgid "Remembered Paths"
-#~ msgstr "Megjegyzett elérési utak"
-
-#~ msgid "Remove all Remembered Paths?"
-#~ msgstr "Minden megjegyzett elérési út eltávolítása?"
-
-#~ msgid "Should all remembered paths be removed?"
-#~ msgstr "Biztosan eltávolítod az összes megjegyzett elérési utat?"
-
-#~ msgid ""
-#~ "Do you really want to download from here? On some systems, scanning this "
-#~ "location can take a very long time."
-#~ msgstr "Valóban le akarsz tölteni innen? Néhány rendszeren ez sokáig tart."
-
-#~ msgid "the root of the file system"
-#~ msgstr "a fájlrendszer gyökere"
-
-#~ msgid "Copy"
-#~ msgstr "Másolás"
-
-#~ msgid "Move"
-#~ msgstr "Áthelyezés"
-
-#~ msgid "From"
-#~ msgstr "Honnan"
-
-#~ msgid "Auto Detect"
-#~ msgstr "Automatikus Felismerés"
-
-#~ msgid "Downloading from %(location)s."
-#~ msgstr "Letöltés  innen: %(location)s."
-
-#~ msgid "Automatically rotate JPEG images"
-#~ msgstr "A JPEG képek automatikus forgatása"
-
-#~ msgid "Re_move All"
-#~ msgstr "Ö_sszes eltávolítása"
-
-#~ msgid "Select a folder in which to backup photos"
-#~ msgstr "Add meg a fényképek biztonsági mentésének útvonalát"
-
-#~ msgid "Remove all Ignored Paths?"
-#~ msgstr "Minden mellőzött útvonal törlése"
-
-#~ msgid "Should all ignored paths be removed?"
-#~ msgstr "Valóban törölni szeretnéd az összes mellőzött útvonalat?"
-
-#~ msgid "<span weight=\"bold\" size=\"x-large\">Miscellaneous</span>"
-#~ msgstr "<span weight=\"bold\" size=\"x-large\">Egyebek</span>"
-
-#~ msgid "_Include in download"
-#~ msgstr "Letöltésben szerepel"
-
-#~ msgid ""
-#~ "Sorry, video downloading functionality disabled. To download videos, please "
-#~ "install either the <i>hachoir metadata</i> and <i>kaa metadata</i> packages "
-#~ "for python, or <i>exiftool</i>."
-#~ msgstr ""
-#~ "Sajnálom, a videó letöltési lehetőség le van tiltva. A videó letöltéshez, "
-#~ "kérlek telepítsd <i>hachoir metadata</i> és a <i>kaa metadata</i> csomagokat "
-#~ "a python részére, vagy az <i>exiftool</i> csomagot."
-
-#~ msgid "Select a folder in which to backup videos"
-#~ msgstr "Add meg a videók biztonsági mentésének útvonalát"
-
-#~ msgid ""
-#~ "Remembered paths are those associated with devices that you have chosen to "
-#~ "always scan or ignore when automatic detection of Portable Storage Devices "
-#~ "is enabled."
-#~ msgstr ""
-#~ "Megjegyzett útvonalak azok, amelyeket a különböző hordozható eszközökkel "
-#~ "kapcsolatban kiválasztasz letöltésre vagy mellőzésre."
-
-#~ msgid ""
-#~ "The existing %(filetype)s was last modified on %(date)s at %(time)s. Unique "
-#~ "identifier '%(identifier)s' added."
-#~ msgstr ""
-#~ "A létező %(filetype)s  típus utoljára %(date)s %(time)s lett módosítva.\r\n"
-#~ "Az alábbi azonosító hozzáadva: %(identifier)s"
-
-#~ msgid "There is no data with which to name the %(filetype)s."
-#~ msgstr "Nincs adat a %(filetype)s elnevezéséhez"
-
-#~ msgid "The existing %(filetype)s was last modified on %(date)s at %(time)s."
-#~ msgstr "A létező %(filetype)s módosítva lett: %(date)s  %(time)s."
-
-#~ msgid "Use _python-style regular expressions"
-#~ msgstr "Használj python stílusú reguláris kifejezést"
-
-#~ msgid ""
-#~ "Specify the ending portion of any paths you want ignored when scanning "
-#~ "devices for photos or videos. Any path ending with the values below will not "
-#~ "be scanned."
-#~ msgstr ""
-#~ "Add meg azt az útvonal végződést amit figyelmen kívül hagyjak  amikor "
-#~ "fotókat vagy videókat keresek a letöltéshez. Bármilyen útvonal ami a "
-#~ "megadott értékre végződik nem lesz ellenőrizve."
-
-#~ msgid "(%(file_type)s)"
-#~ msgstr "(%(file_type)s)"
-
-#~ msgid "%(free)s %(file_type)s"
-#~ msgstr "%(free)s %(file_type)s"
-
-#~ msgid "To"
-#~ msgstr "Hova"
-
-#~ msgid "An unknown error occurred"
-#~ msgstr "Ismeretlen hiba történt"
-
-#~ msgid "Help"
-#~ msgstr "Súgó"
-
-#~ msgid "Check All Photos"
-#~ msgstr "Kijelöl minden fényképet"
-
-#~ msgid "Check All Videos"
-#~ msgstr "Kijelöl minden videót"
-
-#~ msgid "About..."
-#~ msgstr "Névjegy…"
-
-#~ msgid "scanning (found %(photos)s photos and %(videos)s videos)..."
-#~ msgstr "keresés  (found %(photos)s photos and %(videos)s videos)..."
-
-#~ msgid "The %(filetype)s did not download correctly"
-#~ msgstr "A  %(filetype)s letöltése nem volt hibátlan."
-
-#~ msgid "Quit"
-#~ msgstr "Kilépés"
-
-#~ msgid "Refresh"
-#~ msgstr "Újratöltés"
-
-#~ msgid "No backup device contains a valid folder for backing up %(filetype)s"
-#~ msgstr ""
-#~ "A biztonsági másolat eszköze nem tartalmaz megfelelő könyvtárat a "
-#~ "%(filetype)  számára."
-
-#~ msgid ""
-#~ "File verification failed. The downloaded version is different from the "
-#~ "original."
-#~ msgstr ""
-#~ "A fájl ellenőrzés hibát talált. A letöltött verzió eltér az eredetitől."
-
-#~ msgid ""
-#~ "File verification failed on %(volume)s. The backed up version is different "
-#~ "from the downloaded version."
-#~ msgstr ""
-#~ "A fájl ellenőrzés hibát talált a %(volume)s. A letöltött verzió eltér az "
-#~ "eredetitől."
-
-#~ msgid "File verification failed on these devices: "
-#~ msgstr "A fájl ellenörzés hibát talált ezen az eszközön: "
-=======
 # Hungarian translation for rapid
 # Copyright (c) 2009 Rosetta Contributors and Canonical Ltd 2009
 # This file is distributed under the same license as the rapid package.
@@ -12202,5 +6177,4 @@
 #~ "eredetitől."
 
 #~ msgid "File verification failed on these devices: "
-#~ msgstr "A fájl ellenörzés hibát talált ezen az eszközön: "
->>>>>>> 0a297829
+#~ msgstr "A fájl ellenörzés hibát talált ezen az eszközön: "