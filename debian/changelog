rapid-photo-downloader (0.4.0~rc1-1) experimental; urgency=low

  * New upstream Release Candidate 
  * Add menu file 
  * Update VCS fields 

<<<<<<< HEAD
 -- Julien Valroff <julien@debian.org>  Sun, 24 Apr 2011 08:30:59 +0200
=======
 -- Julien Valroff <julien@debian.org>  Sat, 23 Apr 2011 09:21:23 +0200

rapid-photo-downloader (0.4.0~beta1-1) experimental; urgency=low

  * New upstream beta release
  * Update to new policy 3.9.2 (no changes needed)

 -- Julien Valroff <julien@debian.org>  Sat, 16 Apr 2011 16:39:37 +0200

rapid-photo-downloader (0.4.0~alpha4-1) experimental; urgency=low

  * New upstream alpha version

 -- Julien Valroff <julien@debian.org>  Fri, 08 Apr 2011 07:09:56 +0200

rapid-photo-downloader (0.4.0~alpha1-1) experimental; urgency=low

  * New upstream alpha version:
    + New user interface
    + Improve speed
  * Update dependencies for the new release

 -- Julien Valroff <julien@debian.org>  Fri, 25 Mar 2011 22:10:10 +0100
>>>>>>> c0a71b15

rapid-photo-downloader (0.3.6-1) unstable; urgency=low

  * New upstream maintenance release 

 -- Julien Valroff <julien@debian.org>  Fri, 08 Apr 2011 07:14:55 +0200

rapid-photo-downloader (0.3.5-1) unstable; urgency=low

  * New Upstream Version:
    + Translation updates
    + Fix crash while downloading

 -- Julien Valroff <julien@debian.org>  Fri, 25 Mar 2011 21:53:10 +0100

rapid-photo-downloader (0.3.4-3) unstable; urgency=low

  * Switch from pysupport to dh_python2
  * Install files in a private directory to avoid file conflicts with
    rapid-spring package (Closes: #618994) 

 -- Julien Valroff <julien@debian.org>  Sun, 20 Mar 2011 15:48:38 +0100

rapid-photo-downloader (0.3.4-2) unstable; urgency=low

  * Update copyright information 
  * Bump debhelper compat to 8
  * Upload to unstable 

 -- Julien Valroff <julien@debian.org>  Sat, 19 Mar 2011 14:37:44 +0100

rapid-photo-downloader (0.3.4-1) experimental; urgency=low

  * New Upstream Version
  * Remove DMUA field, now useless 
  * Add (X-)Python-Version: fields in control file, as per Python Policy 

 -- Julien Valroff <julien@debian.org>  Mon, 22 Nov 2010 21:34:48 +0100

rapid-photo-downloader (0.3.3-2) experimental; urgency=low

  * Update my email address 
  * Fix watch file 

 -- Julien Valroff <julien@debian.org>  Mon, 08 Nov 2010 21:43:55 +0100

rapid-photo-downloader (0.3.3-1) experimental; urgency=low

  * Initial release (Closes: #539183)

 -- Julien Valroff <julien@kirya.net>  Mon, 25 Oct 2010 18:42:48 +0200<|MERGE_RESOLUTION|>--- conflicted
+++ resolved
@@ -2,11 +2,7 @@
 
   * New upstream Release Candidate 
   * Add menu file 
-  * Update VCS fields 
 
-<<<<<<< HEAD
- -- Julien Valroff <julien@debian.org>  Sun, 24 Apr 2011 08:30:59 +0200
-=======
  -- Julien Valroff <julien@debian.org>  Sat, 23 Apr 2011 09:21:23 +0200
 
 rapid-photo-downloader (0.4.0~beta1-1) experimental; urgency=low
@@ -30,7 +26,6 @@
   * Update dependencies for the new release
 
  -- Julien Valroff <julien@debian.org>  Fri, 25 Mar 2011 22:10:10 +0100
->>>>>>> c0a71b15
 
 rapid-photo-downloader (0.3.6-1) unstable; urgency=low
 
