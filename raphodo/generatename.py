#!/usr/bin/env python3

# Copyright (C) 2007-2017 Damon Lynch <damonlynch@gmail.com>

# This file is part of Rapid Photo Downloader.
#
# Rapid Photo Downloader is free software: you can redistribute it and/or
# modify it under the terms of the GNU General Public License as published by
# the Free Software Foundation, either version 3 of the License, or
# (at your option) any later version.
#
# Rapid Photo Downloader is distributed in the hope that it will be useful,
# but WITHOUT ANY WARRANTY; without even the implied warranty of
# MERCHANTABILITY or FITNESS FOR A PARTICULAR PURPOSE.  See the
# GNU General Public License for more details.
#
# You should have received a copy of the GNU General Public License
# along with Rapid Photo Downloader.  If not,
# see <http://www.gnu.org/licenses/>.
### USA

__author__ = 'Damon Lynch'
__copyright__ = "Copyright 2007-2017, Damon Lynch"

import re
from datetime import datetime, timedelta
import string
from collections import namedtuple
import logging
from typing import Sequence, Optional, List, Union
import locale
# Use the default locale as defined by the LANG variable
locale.setlocale(locale.LC_ALL, '')

from gettext import gettext as _

from raphodo.preferences import DownloadsTodayTracker
from raphodo.problemnotification import (
    RenamingProblems, FilenameNotFullyGeneratedProblem, make_href,
    FolderNotFullyGeneratedProblemProblem, Problem
)
from raphodo.rpdfile import RPDFile, Photo, Video
from raphodo.storage import get_uri
from raphodo.utilities import letters

from raphodo.generatenameconfig import *


MatchedSequences = namedtuple(
    'MatchedSequences', 'session_sequence_no, sequence_letter, downloads_today, stored_sequence_no'
)


def convert_date_for_strftime(datetime_user_choice):
    try:
        return DATE_TIME_CONVERT[LIST_DATE_TIME_L2.index(datetime_user_choice)]
    except KeyError:
        raise PrefValueInvalidError(datetime_user_choice)


class abstract_attribute():
    """
    http://stackoverflow.com/questions/32536176/how-to-define-lazy-variable-in-python-which-will-
    raise-notimplementederror-for-a/32536493
    """

    def __get__(self, obj, type):
        # Now we will iterate over the names on the class,
        # and all its superclasses, and try to find the attribute
        # name for this descriptor
        # traverse the parents in the method resolution order
        for cls in type.__mro__:
            # for each cls thus, see what attributes they set
            for name, value in cls.__dict__.items():
                # we found ourselves here
                if value is self:
                    # if the property gets accessed as Child.variable,
                    # obj will be done. For this case
                    # If accessed as a_child.variable, the class Child is
                    # in the type, and a_child in the obj.
                    this_obj = obj if obj else type

                    raise NotImplementedError(
                         "%r does not have the attribute %r "
                         "(abstract from class %r)" %
                             (this_obj, name, cls.__name__))

        # we did not find a match, should be rare, but prepare for it
        raise NotImplementedError(
            "%s does not set the abstract attribute <unknown>", type.__name__)


GenerationErrors = Union[FilenameNotFullyGeneratedProblem, FolderNotFullyGeneratedProblemProblem]


class NameGeneration:
    """
    Generate the name of a photo. Used as a base class for generating names
    of videos, as well as subfolder names for both file types
    """

    def __init__(self,
                 pref_list: List[str],
                 problems: Optional[RenamingProblems]=None) -> None:
        self.pref_list = pref_list
        self.no_metadata = False

        self.problems = problems
        self.problem = abstract_attribute()  # type: GenerationErrors

        self.strip_forward_slash = abstract_attribute()
        self.add_extension = abstract_attribute()
        self.L1_date_check = abstract_attribute()

        self.L0 = ''
        self.L1 = ''
        self.L2 = ''

    def _get_values_from_pref_list(self):
        for i in range(0, len(self.pref_list), 3):
            yield (self.pref_list[i], self.pref_list[i + 1], self.pref_list[i + 2])

    def _get_date_component(self) -> str:
        """
        Returns portion of new file / subfolder name based on date time.
        If the date is missing, will attempt to use the fallback date.
        """

        # step 1: get the correct value from metadata
        if self.L1 == self.L1_date_check:
            if self.no_metadata:
                if self.L2 == SUBSECONDS:
                    d = datetime.fromtimestamp(self.rpd_file.modification_time)
                    if not d.microsecond:
                        d = '00'
                    try:
                        d = str(round(int(str(d.microsecond)[:3]) / 10))
                    except:
                        d = '00'
                    return d
                d = datetime.fromtimestamp(self.rpd_file.ctime)
            else:
                if self.L2 == SUBSECONDS:
                    d = self.rpd_file.metadata.sub_seconds(missing=None)
                    if d is None:
                        self.problem.missing_metadata.append(_(self.L2))
                        return ''
                    else:
                        return d
                else:
                    d = self.rpd_file.date_time(missing=None)

        elif self.L1 == TODAY:
            d = datetime.now()
        elif self.L1 == YESTERDAY:
            delta = timedelta(days=1)
            d = datetime.now() - delta
        elif self.L1 == DOWNLOAD_TIME:
            d = self.rpd_file.download_start_time
        else:
            raise TypeError("Date options invalid")

        # step 2: if have a value, try to convert it to string format
        if d:
            try:
                return d.strftime(convert_date_for_strftime(self.L2))
            except Exception as e:
                logging.warning(
                    "Problem converting date/time value for file %s", self.rpd_file.full_file_name
                )
                self.problem.bad_converstion_date_time = True
                self.problem.bad_conversion_exception = e

        # step 3: handle a missing value using file modification time
        if self.rpd_file.modification_time:
            try:
                d = datetime.fromtimestamp(self.rpd_file.modification_time)
            except Exception:
                logging.error(
                    "Both file modification time and metadata date & time are invalid for file %s",
                    self.rpd_file.full_file_name
                )
                self.problem.invalid_date_time = True
                return ''
        else:
            self.problem.missing_metadata.append(_(self.L1))
            return ''

        try:
            return d.strftime(convert_date_for_strftime(self.L2))
        except:
            logging.error(
                "Both file modification time and metadata date & time are invalid for file %s",
                self.rpd_file.full_file_name
            )
            self.problem.invalid_date_time = True
            return ''

    def _get_associated_file_extension(self, associate_file):
        """
        Generates extensions with correct capitalization for files like
        thumbnail or audio files.
        """

        if not associate_file:
            return None

        extension = os.path.splitext(associate_file)[1]
        if self.rpd_file.generate_extension_case == UPPERCASE:
            extension = extension.upper()
        elif self.rpd_file.generate_extension_case == LOWERCASE:
            extension = extension.lower()
        # else keep extension case the same as what it originally was
        return extension

    def _get_thm_extension(self) -> None:
        """
        Generates THM extension with correct capitalization, if needed
        """
        self.rpd_file.thm_extension = self._get_associated_file_extension(
            self.rpd_file.thm_full_name
        )

    def _get_audio_extension(self) -> None:
        """
        Generates audio extension with correct capitalization, if needed
        e.g. WAV or wav
        """
        self.rpd_file.audio_extension = self._get_associated_file_extension(
            self.rpd_file.audio_file_full_name
        )

    def _get_xmp_extension(self) -> None:
        """
        Generates XMP extension with correct capitalization, if needed.
        """

        self.rpd_file.xmp_extension = self._get_associated_file_extension(
            self.rpd_file.xmp_file_full_name
        )

    def _get_log_extension(self) -> None:
        """
        Generates LOG extension with correct capitalization, if needed.
        """

        self.rpd_file.log_extension = self._get_associated_file_extension(
            self.rpd_file.log_file_full_name
        )

    def _get_filename_component(self):
        """
        Returns portion of new file / subfolder name based on the file name
        """

        name, extension = os.path.splitext(self.rpd_file.name)

        if self.L1 == NAME:
            filename = name
        elif self.L1 == EXTENSION:
            # Used in subfolder name generation
            if extension:
                # having the period when this is used as a part of a
                # subfolder name
                # is a bad idea when it is at the start!
                filename = extension[1:]
            else:
                self.problem.missing_extension = True
                return ""
        elif self.L1 == IMAGE_NUMBER or self.L1 == VIDEO_NUMBER:
            n = re.search("(?P<image_number>[0-9]+$)", name)
            if not n:
                self.problem.missing_image_no = True
                return ''
            else:
                image_number = n.group("image_number")

                if self.L2 == IMAGE_NUMBER_ALL:
                    filename = image_number
                elif self.L2 == IMAGE_NUMBER_1:
                    filename = image_number[-1]
                elif self.L2 == IMAGE_NUMBER_2:
                    filename = image_number[-2:]
                elif self.L2 == IMAGE_NUMBER_3:
                    filename = image_number[-3:]
                else:
                    assert  self.L2 == IMAGE_NUMBER_4
                    filename = image_number[-4:]
        else:
            raise TypeError("Incorrect filename option")

        if self.L2 == UPPERCASE:
            filename = filename.upper()
        elif self.L2 == LOWERCASE:
            filename = filename.lower()

        return filename

    def _get_metadata_component(self):
        """
        Returns portion of new image / subfolder name based on the metadata

        Note: date time metadata found in _getDateComponent()
        """

        if self.L1 == APERTURE:
            v = self.rpd_file.metadata.aperture()
        elif self.L1 == ISO:
            v = self.rpd_file.metadata.iso()
        elif self.L1 == EXPOSURE_TIME:
            v = self.rpd_file.metadata.exposure_time(alternativeFormat=True)
        elif self.L1 == FOCAL_LENGTH:
            v = self.rpd_file.metadata.focal_length()
        elif self.L1 == CAMERA_MAKE:
            v = self.rpd_file.metadata.camera_make()
        elif self.L1 == CAMERA_MODEL:
            v = self.rpd_file.metadata.camera_model()
        elif self.L1 == SHORT_CAMERA_MODEL:
            v = self.rpd_file.metadata.short_camera_model()
        elif self.L1 == SHORT_CAMERA_MODEL_HYPHEN:
            v = self.rpd_file.metadata.short_camera_model(includeCharacters="\-")
        elif self.L1 == SERIAL_NUMBER:
            v = self.rpd_file.metadata.camera_serial()
        elif self.L1 == SHUTTER_COUNT:
            v = self.rpd_file.metadata.shutter_count()
            if v:
                v = int(v)
                padding = LIST_SHUTTER_COUNT_L2.index(self.L2) + 3
                formatter = '%0' + str(padding) + "i"
                v = formatter % v
        elif self.L1 == FILE_NUMBER:
            v = self.rpd_file.metadata.file_number()
            if v and self.L2 == FILE_NUMBER_FOLDER:
                v = v[:3]
        elif self.L1 == OWNER_NAME:
            v = self.rpd_file.metadata.owner_name()
        elif self.L1 == ARTIST:
            v = self.rpd_file.metadata.artist()
        elif self.L1 == COPYRIGHT:
            v = self.rpd_file.metadata.copyright()
        else:
            raise TypeError("Invalid metadata option specified")
        if self.L1 in (CAMERA_MAKE, CAMERA_MODEL, SHORT_CAMERA_MODEL, SHORT_CAMERA_MODEL_HYPHEN,
                        OWNER_NAME, ARTIST, COPYRIGHT):
            if self.L2 == UPPERCASE:
                v = v.upper()
            elif self.L2 == LOWERCASE:
                v = v.lower()
        if not v:
            self.problem.missing_metadata.append(_(self.L1))
        return v

    def _calculate_letter_sequence(self, sequence):

        v = letters(sequence)
        if self.L2 == UPPERCASE:
            v = v.upper()

        return v

    def _format_sequence_no(self, value, amountToPad):
        padding = LIST_SEQUENCE_NUMBERS_L2.index(amountToPad) + 1
        formatter = '%0' + str(padding) + "i"
        return formatter % value

    def _get_downloads_today(self):
        return self._format_sequence_no(
            self.rpd_file.sequences.downloads_today, self.L2
        )

    def _get_session_sequence_no(self):
        return self._format_sequence_no(
            self.rpd_file.sequences.session_sequence_no, self.L2
        )

    def _get_stored_sequence_no(self):
        return self._format_sequence_no(
            self.rpd_file.sequences.stored_sequence_no, self.L2
        )

    def _get_sequence_letter(self):
        return self._calculate_letter_sequence(
            self.rpd_file.sequences.sequence_letter
        )

    def _get_sequences_component(self):
        if self.L1 == DOWNLOAD_SEQ_NUMBER:
            return self._get_downloads_today()
        elif self.L1 == SESSION_SEQ_NUMBER:
            return self._get_session_sequence_no()
        elif self.L1 == STORED_SEQ_NUMBER:
            return self._get_stored_sequence_no()
        elif self.L1 == SEQUENCE_LETTER:
            return self._get_sequence_letter()

    def _get_component(self):
        try:
            if self.L0 == DATE_TIME:
                return self._get_date_component()
            elif self.L0 == TEXT:
                return self.L1
            elif self.L0 == FILENAME:
                return self._get_filename_component()
            elif self.L0 == METADATA:
                return self._get_metadata_component()
            elif self.L0 == SEQUENCES:
                return self._get_sequences_component()
            elif self.L0 == JOB_CODE:
                return self.rpd_file.job_code
            elif self.L0 == SEPARATOR:
                return os.sep
        except Exception as e:
            self.problem.component_problem = _(self.L0)
            self.problem.component_exception = e
            return ''

    def filter_strip_characters(self, name: str) -> str:
        """
        Filter out unwanted chacters from file and subfolder names
        :param name: full name or name component
        :return: filtered name
        """

        # remove any null characters - they are bad news in file names
        name = name.replace('\x00', '')

        # the user could potentially copy and paste a block of text with a carriage / line return
        name = name.replace('\n', '')

        if self.rpd_file.strip_characters:
            for c in r'\:*?"<>|':
                name = name.replace(c, '')

        if self.strip_forward_slash:
            name = name.replace('/', '')
        return name

    def _destination(self, rpd_file: RPDFile, name: str) -> str:
        # implement in subclass
        return ''

    def _filter_name(self, name: str, parts: bool) -> str:
        # implement in subclass if need be
        return name

    def generate_name(self, rpd_file: RPDFile,
                      parts: Optional[bool]=False) -> Union[str, List[str]]:
        """
        Generate subfolder name(s), and photo/video filenames

        :param rpd_file: rpd file for the name to generate
        :param parts: if True, return string components in a list
        :return: complete string or list of name components
        """

        self.rpd_file = rpd_file

        if parts:
            name = []
        else:
            name = ''

        for self.L0, self.L1, self.L2 in self._get_values_from_pref_list():
            v = self._get_component()
            if parts:
                name.append(self.filter_strip_characters(v))
            elif v:
                name += v

        if not parts:
            name = self.filter_strip_characters(name)
            # strip any white space from the beginning and end of the name
            name = name.strip()
        elif name:
            # likewise, strip any white space from the beginning and end of the name
            name[0] = name[0].lstrip()
            name[-1] = name[-1].rstrip()

        if self.add_extension:
            case = rpd_file.generate_extension_case
            extension = os.path.splitext(rpd_file.name)[1]
            if case == UPPERCASE:
                extension = extension.upper()
            elif case == LOWERCASE:
                extension = extension.lower()
            if parts:
                name.append(extension)
            else:
                name += extension

            self._get_thm_extension()
            self._get_audio_extension()
            self._get_xmp_extension()
            self._get_log_extension()

        name = self._filter_name(name, parts)

        if self.problem.has_error():

            rpd_file.name_generation_problem = True

            if self.problems is not None:
                self.problem.destination = self._destination(rpd_file=rpd_file, name=name)
                self.problem.file_type = rpd_file.title
                self.problem.source = rpd_file.get_souce_href()
                self.problems.append(self.problem)

        return name


class PhotoName(NameGeneration):
    """
    Generate filenames for photos
    """
    def __init__(self, pref_list: List[str],
                 problems: Optional[RenamingProblems]=None) -> None:
        super().__init__(pref_list, problems)

        self.problem = FilenameNotFullyGeneratedProblem()

        self.strip_forward_slash = True
        self.add_extension = True
        self.L1_date_check = IMAGE_DATE  # used in _get_date_component()

    def _destination(self, rpd_file: RPDFile, name: str) -> str:
        if rpd_file.download_subfolder:
            return make_href(
                name=name,
                uri=get_uri(
                    full_file_name=os.path.join(
                        rpd_file.download_folder, rpd_file.download_subfolder, name
                    )
                )
            )
        else:
            return name


class VideoName(PhotoName):
    """
    Generate filenames for videos
    """
    def __init__(self, pref_list: List[str],
                 problems: Optional[RenamingProblems]=None) -> None:

        super().__init__(pref_list, problems)

        self.L1_date_check = VIDEO_DATE  # used in _get_date_component()

    def _get_metadata_component(self):
        """
        Returns portion of video / subfolder name based on the metadata

        Note: date time metadata found in _getDateComponent()
        """
        return get_video_metadata_component(self)


class PhotoSubfolder(NameGeneration):
    """
    Generate subfolder names for photo files
    """

    def __init__(self, pref_list: List[str],
                 problems: Optional[RenamingProblems]=None,
                 no_metadata: Optional[bool]=False) -> None:
        """
        :param pref_list: subfolder generation preferences list
        :param no_metadata: if True, halt as soon as the need for metadata
        or a job code or sequence number becomes necessary
        """

        super().__init__(pref_list, problems)

        if no_metadata:
            self.pref_list = truncate_before_unwanted_subfolder_component(pref_list)
        else:
            self.pref_list = pref_list

        self.no_metadata = no_metadata

        self.problem = FolderNotFullyGeneratedProblemProblem()

        self.strip_extraneous_white_space = re.compile(r'\s*%s\s*' % os.sep)
        self.strip_forward_slash = False
        self.add_extension = False
        self.L1_date_check = IMAGE_DATE  # used in _get_date_component()

    def _filter_name(self, name: str, parts: bool) -> str:
        if not parts:
            return self.filter_subfolder_characters(name)
        return name

    def _destination(self, rpd_file: RPDFile, name: str) -> str:
        return make_href(
                    name=name,
                    uri = get_uri(path=os.path.join(rpd_file.download_folder, name))
                )

    def filter_subfolder_characters(self, subfolders: str) -> str:
        """
        Remove unwanted characters specific to the generation of subfolders
        :param subfolders: the complete string containing the subfolders
         (not component parts)
        :return: filtered string
        """

        # subfolder value must never start with a separator, or else any
        # os.path.join function call will fail to join a subfolder to its
        # parent folder
        if subfolders:
            if subfolders[0] == os.sep:
                subfolders = subfolders[1:]

        # remove any spaces before and after a directory name
        if subfolders and self.rpd_file.strip_characters:
            subfolders = self.strip_extraneous_white_space.sub(os.sep, subfolders)

        # remove any repeated directory separators
        double_sep = os.sep * 2
        subfolders = subfolders.replace(double_sep, os.sep)

        # remove any trailing directory separators
        while subfolders.endswith(os.sep):
            subfolders = subfolders[:-1]

        return subfolders


class VideoSubfolder(PhotoSubfolder):
    """
    Generate subfolder names for video files
    """

    def __init__(self, pref_list: List[str],
                 problems: Optional[RenamingProblems] = None,
                 no_metadata: bool=False) -> None:
        """
        :param pref_list: subfolder generation preferences list
        :param no_metadata: if True, halt as soon as the need for metadata
        or a job code or sequence number becomes necessary
        """
        super().__init__(pref_list, problems, no_metadata)
        self.L1_date_check = VIDEO_DATE  # used in _get_date_component()


    def _get_metadata_component(self):
        """
        Returns portion of video / subfolder name based on the metadata

        Note: date time metadata found in _getDateComponent()
        """
        return get_video_metadata_component(self)


def truncate_before_unwanted_subfolder_component(pref_list: List[str]) -> List[str]:
    r"""
    truncate the preferences list to remove any subfolder element that
    contains a metadata or a job code or sequence number

    :param pref_list: subfolder prefs list
    :return: truncated list

    >>> print(truncate_before_unwanted_subfolder_component(PHOTO_SUBFOLDER_MENU_DEFAULTS_CONV[0]))
    ['Date time', 'Image date', 'YYYY', '/', '', '', 'Date time', 'Image date', 'YYYYMMDD']
    >>> print(truncate_before_unwanted_subfolder_component(PHOTO_SUBFOLDER_MENU_DEFAULTS_CONV[1]))
    ['Date time', 'Image date', 'YYYY', '/', '', '', 'Date time', 'Image date', 'YYYY-MM-DD']
    >>> print(truncate_before_unwanted_subfolder_component(PHOTO_SUBFOLDER_MENU_DEFAULTS_CONV[2]))
    ['Date time', 'Image date', 'YYYY', '/', '', '', 'Date time', 'Image date', 'YYYY_MM_DD']
    >>> print(truncate_before_unwanted_subfolder_component(PHOTO_SUBFOLDER_MENU_DEFAULTS_CONV[3]))
    ['Date time', 'Image date', 'YYYY']
    >>> print(truncate_before_unwanted_subfolder_component(PHOTO_SUBFOLDER_MENU_DEFAULTS_CONV[4]))
    ... # doctest: +NORMALIZE_WHITESPACE
    ['Date time', 'Image date', 'YYYY', '/', '', '', 'Date time', 'Image date', 'YYYY',
    'Date time', 'Image date', 'MM']
    >>> print(truncate_before_unwanted_subfolder_component([JOB_CODE, '', '',]))
    []
    >>> pl = [DATE_TIME, IMAGE_DATE, LIST_DATE_TIME_L2[11]]
    >>> print(truncate_before_unwanted_subfolder_component(pl))
    ['Date time', 'Image date', 'YYYY']
    """

    rl = [pref_list[i] for i in range(0, len(pref_list), 3)]
    truncate = -1
    for idx, value in enumerate(rl):
        if value in (METADATA, SEQUENCES, JOB_CODE):
            break
        if idx == len(rl) - 1:
            truncate = idx + 1
        elif value == SEPARATOR:
            truncate = idx

    if truncate >= 0:
        return pref_list[:truncate * 3]
    return []


def get_video_metadata_component(video: Union[VideoSubfolder, VideoName]):
    """
    Returns portion of video / subfolder name based on the metadata

    This is outside of a class definition because of the inheritance
    hierarchy.
    """

    if video.L1 == CODEC:
        v = video.rpd_file.metadata.codec()
    elif video.L1 == WIDTH:
        v = video.rpd_file.metadata.width()
    elif video.L1 == HEIGHT:
        v = video.rpd_file.metadata.height()
    elif video.L1 == FPS:
        v = video.rpd_file.metadata.frames_per_second()
    elif video.L1 == LENGTH:
        v = video.rpd_file.metadata.length()
    else:
        raise TypeError("Invalid metadata option specified")
    if video.L1 in [CODEC]:
        if video.L2 == UPPERCASE:
            v = v.upper()
        elif video.L2 == LOWERCASE:
            v = v.lower()
    if not v:
        video.problem.missing_metadata.append(_(video.L1))
    return v


class Sequences:
    """
    Stores sequence numbers and letters used in generating file names.
    """

    def __init__(self, downloads_today_tracker: DownloadsTodayTracker,
                 stored_sequence_no: int) -> None:
<<<<<<< HEAD
        self.session_sequence_no = 0
        self.sequence_letter = -1
=======
        self._session_sequence_no = 0
        self._sequence_letter = -1
>>>>>>> 0a297829
        self.downloads_today_tracker = downloads_today_tracker
        self._stored_sequence_no = stored_sequence_no
        self.matched_sequences = None
        self.use_matched_sequences = False

    @property
    def session_sequence_no(self) -> int:
        if self.use_matched_sequences:
            return self.matched_sequences.session_sequence_no
        else:
            return self._session_sequence_no + 1

    @property
    def sequence_letter(self) -> int:
        if self.use_matched_sequences:
            return self.matched_sequences.sequence_letter
        else:
            return self._sequence_letter + 1

    def increment(self, uses_session_sequence_no, uses_sequence_letter) -> None:
        if uses_session_sequence_no:
            self._session_sequence_no += 1
        if uses_sequence_letter:
            self._sequence_letter += 1

    @property
    def downloads_today(self) -> int:
        if self.use_matched_sequences:
            return self.matched_sequences.downloads_today
        else:
            return self._get_downloads_today()

    def _get_downloads_today(self) -> int:
        v = self.downloads_today_tracker.get_downloads_today()
        if v == -1:
            return 1
        else:
            return v + 1

    @property
    def stored_sequence_no(self) -> int:
        if self.use_matched_sequences:
            return self.matched_sequences.stored_sequence_no
        else:
            return self._stored_sequence_no

    @stored_sequence_no.setter
    def stored_sequence_no(self, value: int) -> None:
        self._stored_sequence_no = value

    def create_matched_sequences(self) -> MatchedSequences:
        return MatchedSequences(
            session_sequence_no=self._session_sequence_no + 1,
            sequence_letter=self._sequence_letter + 1,
            downloads_today=self._get_downloads_today(),
            stored_sequence_no=self._stored_sequence_no  # no need for +1
        )<|MERGE_RESOLUTION|>--- conflicted
+++ resolved
@@ -732,13 +732,8 @@
 
     def __init__(self, downloads_today_tracker: DownloadsTodayTracker,
                  stored_sequence_no: int) -> None:
-<<<<<<< HEAD
-        self.session_sequence_no = 0
-        self.sequence_letter = -1
-=======
         self._session_sequence_no = 0
         self._sequence_letter = -1
->>>>>>> 0a297829
         self.downloads_today_tracker = downloads_today_tracker
         self._stored_sequence_no = stored_sequence_no
         self.matched_sequences = None
