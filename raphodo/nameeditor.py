#!/usr/bin/env python3
# Copyright (C) 2016-2018 Damon Lynch <damonlynch@gmail.com>

# This file is part of Rapid Photo Downloader.
#
# Rapid Photo Downloader is free software: you can redistribute it and/or
# modify it under the terms of the GNU General Public License as published by
# the Free Software Foundation, either version 3 of the License, or
# (at your option) any later version.
#
# Rapid Photo Downloader is distributed in the hope that it will be useful,
# but WITHOUT ANY WARRANTY; without even the implied warranty of
# MERCHANTABILITY or FITNESS FOR A PARTICULAR PURPOSE.  See the
# GNU General Public License for more details.
#
# You should have received a copy of the GNU General Public License
# along with Rapid Photo Downloader.  If not,
# see <http://www.gnu.org/licenses/>.

"""
Dialog for editing download subfolder structure and file renaming
"""

__author__ = 'Damon Lynch'
__copyright__ = "Copyright 2016-2018, Damon Lynch"

from typing import Dict, Optional, List, Union, Tuple, Sequence
import webbrowser
import datetime
import copy
import logging

from gettext import gettext as _

from PyQt5.QtWidgets import (
    QTextEdit, QApplication, QComboBox, QPushButton, QLabel, QDialog, QDialogButtonBox,
    QVBoxLayout, QFormLayout, QGridLayout, QGroupBox, QScrollArea, QWidget, QFrame, QStyle,
    QSizePolicy, QLineEdit, QMessageBox
)
from PyQt5.QtGui import (
    QTextCharFormat, QFont, QTextCursor, QMouseEvent, QSyntaxHighlighter, QTextDocument, QBrush,
    QColor, QFontMetrics, QKeyEvent, QResizeEvent, QStandardItem, QWheelEvent
)
from PyQt5.QtCore import (Qt, pyqtSlot, QSignalMapper, QSize, pyqtSignal)

from sortedcontainers import SortedList

from raphodo.generatenameconfig import *
import raphodo.generatename as gn
from raphodo.constants import (
    CustomColors, PrefPosition, NameGenerationType, PresetPrefType, PresetClass
)
from raphodo.rpdfile import SamplePhoto, SampleVideo, RPDFile, Photo, Video, FileType
from raphodo.preferences import DownloadsTodayTracker, Preferences, match_pref_list
import raphodo.exiftool as exiftool
from raphodo.utilities import remove_last_char_from_list_str
from raphodo.messagewidget import MessageWidget
from raphodo.viewutils import translateButtons
import raphodo.qrc_resources


class PrefEditor(QTextEdit):
    """
    File renaming and subfolder generation preference editor
    """

    prefListGenerated = pyqtSignal()

    def __init__(self, subfolder: bool, parent=None) -> None:
        """
        :param subfolder: if True, the editor is for editing subfolder generation
        """

        super().__init__(parent)
        self.subfolder = subfolder

        self.user_pref_list = []  # type: List[str]
        self.user_pref_colors = []  # type: List[str]

        self.heightMin = 0
        self.heightMax = 65000
        # Start out with about 4 lines in height:
        self.setMinimumHeight(QFontMetrics(self.font()).lineSpacing() * 5)
        self.document().documentLayout().documentSizeChanged.connect(self.wrapHeightToContents)

    def wrapHeightToContents(self) -> None:
        """
        Adjust the text area size to show contents without vertical scrollbar

        Derived from:
        http://stackoverflow.com/questions/11851020/a-qwidget-like-qtextedit-that-wraps-its-height-
        automatically-to-its-contents/11858803#11858803
        """

        docHeight = self.document().size().height() + 5
        if self.heightMin <= docHeight <= self.heightMax and docHeight > self.minimumHeight():
            self.setMinimumHeight(docHeight)

    def mousePressEvent(self, event: QMouseEvent) -> None:
        """
        Automatically select a pref value if it was clicked in
        :param event:  the mouse event
        """

        super().mousePressEvent(event)
        if event.button() == Qt.LeftButton:
            position = self.textCursor().position()
            pref_pos, start, end, left_start, left_end = self.locatePrefValue(position)

            if pref_pos == PrefPosition.on_left:
                start = left_start
                end = left_end
            if pref_pos != PrefPosition.not_here:
                cursor = self.textCursor()
                cursor.setPosition(start)
                cursor.setPosition(end + 1, QTextCursor.KeepAnchor)
                self.setTextCursor(cursor)

    def keyPressEvent(self, event: QKeyEvent) -> None:
        """
        Automatically select pref values when navigating through the document.

        Suppress the return / enter key.

        :param event: the key press event
        """

        key = event.key()
        if key in (Qt.Key_Enter, Qt.Key_Return, Qt.Key_Tab):
            return

        cursor = self.textCursor()  # type: QTextCursor

        if cursor.hasSelection() and key in (Qt.Key_Left, Qt.Key_Right):
            # Pass the key press on and let the selection deselect
            pass
        elif key in (Qt.Key_Left, Qt.Key_Right, Qt.Key_Home, Qt.Key_End, Qt.Key_PageUp,
                   Qt.Key_PageDown, Qt.Key_Up, Qt.Key_Down):
            # Navigation key was pressed

            # Was ctrl key pressed too?
            ctrl_key = event.modifiers() & Qt.ControlModifier

            selection_start = selection_end = -1

            # This event is called before the cursor is moved, so
            # move the cursor as if it would be moved
            if key == Qt.Key_Right and not cursor.atEnd():
                if ctrl_key:
                    cursor.movePosition(QTextCursor.WordRight)
                else:
                    cursor.movePosition(QTextCursor.Right)
            elif key == Qt.Key_Left and not cursor.atStart():
                if ctrl_key:
                    cursor.movePosition(QTextCursor.WordLeft)
                else:
                    cursor.movePosition(QTextCursor.Left)
            elif key == Qt.Key_Up:
                cursor.movePosition(QTextCursor.Up)
            elif key == Qt.Key_Down:
                cursor.movePosition(QTextCursor.Down)
            elif key in (Qt.Key_Home, Qt.Key_PageUp):
                if ctrl_key or key == Qt.Key_PageUp:
                    cursor.movePosition(QTextCursor.StartOfBlock)
                else:
                    cursor.movePosition(QTextCursor.StartOfLine)
            elif key in (Qt.Key_End, Qt.Key_PageDown):
                if ctrl_key or key == Qt.Key_PageDown:
                    cursor.movePosition(QTextCursor.EndOfBlock)
                else:
                    cursor.movePosition(QTextCursor.EndOfLine)

            # Get position of where the cursor would move to
            position = cursor.position()

            # Determine if there is a pref value to the left or at that position
            pref_pos, start, end, left_start, left_end = self.locatePrefValue(position)
            if pref_pos == PrefPosition.on_left:
                selection_start = left_start
                selection_end = left_end + 1
            elif pref_pos == PrefPosition.at:
                selection_start = end + 1
                selection_end = start
            elif pref_pos == PrefPosition.positioned_in:
                if key == Qt.Key_Left or key == Qt.Key_Home:
                    # because moving left, position the cursor on the left
                    selection_start = end + 1
                    selection_end = start
                else:
                    # because moving right, position the cursor on the right
                    selection_start = start
                    selection_end = end + 1

            if selection_end >= 0 and selection_start >= 0:
                cursor.setPosition(selection_start)
                cursor.setPosition(selection_end, QTextCursor.KeepAnchor)
                self.setTextCursor(cursor)
                return

        super().keyPressEvent(event)

    def locatePrefValue(self, position: int) -> Tuple[PrefPosition, int, int, int, int]:
        """
        Determine where pref values are relative to the position passed.

        :param position: some position in text, e.g. cursor position
        :return: enum indicating where prefs are found and their start and end
         positions. Return positions are -1 if not found.
        """

        start = end = -1
        left_start = left_end = -1
        pref_position = PrefPosition.not_here
        b = self.highlighter.boundaries
        if not(len(b)):
            return (pref_position, start, end, left_start, left_end)

        index = b.bisect_left((position, 0))
        # Special cases
        if index == 0:
            # At or to the left of the first pref value
            if b[0][0] == position:
                pref_position = PrefPosition.at
                start, end = b[0]
        elif index == len(b):
            # To the right of or in the last pref value
            if position <= b[-1][1]:
                start, end = b[-1]
                pref_position = PrefPosition.positioned_in
            elif b[-1][1] == position - 1:
                left_start, left_end = b[-1]
                pref_position = PrefPosition.on_left
        else:
            left = b[index -1]
            right = b[index]

            at = right[0] == position
            to_left = left[1] == position -1
            if at and to_left:
                pref_position = PrefPosition.on_left_and_at
                start, end = right
                left_start, left_end = left
            elif at:
                pref_position = PrefPosition.at
                start, end = right
            elif to_left:
                pref_position = PrefPosition.on_left
                left_start, left_end = left
            elif position <= left[1]:
                pref_position = PrefPosition.positioned_in
                start, end = b[index - 1]

        return (pref_position, start, end, left_start, left_end)

    def displayPrefList(self, pref_list: Sequence[str]) -> None:
        p = pref_list
        values = []
        for i in range(0, len(pref_list), 3):
            try:
                value = '<{}>'.format(self.pref_mapper[(p[i], p[i+1], p[i+2])])
            except KeyError:
                if p[i] == SEPARATOR:
                    value = SEPARATOR
                else:
                    assert p[i] == TEXT
                    value = p[i+1]
            values.append(value)

        self.document().clear()
        cursor = self.textCursor()  # type: QTextCursor
        cursor.insertText(''.join(values))

    def insertPrefValue(self, pref_value: str) -> None:
        cursor = self.textCursor()  # type: QTextCursor
        cursor.insertText('<{}>'.format(pref_value))

    def _setHighlighter(self) -> None:
        self.highlighter = PrefHighlighter(
            list(self.string_to_pref_mapper.keys()), self.pref_color, self.document()
        )

        # when color coding of text in the editor is complete,
        # generate the preference list
        self.highlighter.blockHighlighted.connect(self.generatePrefList)

    def setPrefMapper(self, pref_mapper: Dict[Tuple[str, str, str], str],
                      pref_color: Dict[str, str]) -> None:
        self.pref_mapper = pref_mapper
        self.string_to_pref_mapper = {value: key for key, value in pref_mapper.items()}

        self.pref_color = pref_color
        self._setHighlighter()

    def _parseTextFragment(self, text_fragment) -> None:
        if self.subfolder:
            text_fragments = text_fragment.split(os.sep)
            for index, text_fragment in enumerate(text_fragments):
                if text_fragment:
                    self.user_pref_list.extend([TEXT, text_fragment, ''])
                    self.user_pref_colors.append('')
                if index < len(text_fragments) - 1:
                    self.user_pref_list.extend([SEPARATOR, '', ''])
                    self.user_pref_colors.append('')
        else:
            self.user_pref_list.extend([TEXT, text_fragment, ''])
            self.user_pref_colors.append('')

    def _addColor(self, pref_defn: str) -> None:
        self.user_pref_colors.append(self.pref_color[pref_defn])

    @pyqtSlot()
    def generatePrefList(self) -> None:
        """
        After syntax highlighting has completed, use its findings
        to generate the user's pref list
        """

        text = self.document().toPlainText()
        b = self.highlighter.boundaries

        self.user_pref_list = pl = []  # type: List[str]
        self.user_pref_colors = []  # type: List[str]

        # Handle any text at the very beginning
        if b and b[0][0] > 0:
            text_fragment = text[:b[0][0]]
            self._parseTextFragment(text_fragment)

        if len(b) > 1:
            for index, item in enumerate(b[1:]):
                start, end = b[index]
                # Add + 1 to start to remove the opening <
                pl.extend(self.string_to_pref_mapper[text[start + 1: end]])
                # Add + 1 to start to include the closing >
                self._addColor(text[start: end + 1])

                text_fragment = text[b[index][1] + 1:item[0]]
                self._parseTextFragment(text_fragment)

        # Handle the final pref value
        if b:
            start, end = b[-1]
            # Add + 1 to start to remove the opening <
            pl.extend(self.string_to_pref_mapper[text[start + 1: end]])
            # Add + 1 to start to include the closing >
            self._addColor(text[start: end + 1])
            final = end + 1
        else:
            final = 0

        # Handle any remaining text at the very end (or the complete string if there are
        # no pref definition values)
        if final < len(text):
            text_fragment = text[final:]
            self._parseTextFragment(text_fragment)

        assert len(self.user_pref_colors) == len(self.user_pref_list) / 3
        self.prefListGenerated.emit()


class PrefHighlighter(QSyntaxHighlighter):
    """
    Highlight non-text preference values in the editor
    """

    blockHighlighted = pyqtSignal()

    def __init__(self, pref_defn_strings: List[str],
                 pref_color: Dict[str, str],
                 document: QTextDocument) -> None:
        super().__init__(document)

        # Where detected preference values start and end:
        # [(start, end), (start, end), ...]
        self.boundaries = SortedList()

        pref_defns = ('<{}>'.format(pref) for pref in pref_defn_strings)
        self.highlightingRules = []
        for pref in pref_defns:
            format = QTextCharFormat()
            format.setForeground(QBrush(QColor(pref_color[pref])))
            self.highlightingRules.append((pref, format))

    def find_all(self, text: str, pref_defn: str):
        """
        Find all occurrences of a preference definition in the text
        :param text: text to search
        :param pref_defn: the preference definition
        :return: yield the position in the document's text
        """
        if not len(pref_defn):
            raise StopIteration
        start = 0
        while True:
            start = text.find(pref_defn, start)
            if start == -1:
                raise StopIteration
            yield start
            start += len(pref_defn)

    def highlightBlock(self, text: str) -> None:

        # Recreate the preference value from scratch
        self.boundaries = SortedList()

        for expression, format in self.highlightingRules:
            for index in self.find_all(text, expression):
                length = len(expression)
                self.setFormat(index, length, format)
                self.boundaries.add((index, index + length - 1))

        self.blockHighlighted.emit()


def make_subfolder_menu_entry(prefs: Tuple[str]) -> str:
    """
    Create the text for a menu / combobox item

    :param prefs: single pref item, with title and elements
    :return: item text
    """

    desc = prefs[0]
    elements = prefs[1:]
    return _("%(description)s - %(elements)s") % dict(
        description=desc, elements=os.sep.join(elements)
    )


def make_rename_menu_entry(prefs: Tuple[str]) -> str:
    """
    Create the text for a menu / combobox item

    :param prefs: single pref item, with title and elements
    :return: item text
    """

    desc = prefs[0]
    elements = prefs[1]
    return _("%(description)s - %(elements)s") % dict(description=desc, elements=elements)


class PresetComboBox(QComboBox):
    """
    Combox box displaying built-in presets, custom presets,
    and some commands relating to preset management.

    Used in in dialog window used to edit name generation and
    also in the rename files panel.
    """

    def __init__(self, prefs: Preferences,
                 preset_names: List[str],
                 preset_type: PresetPrefType,
                 edit_mode: bool,
                 parent=None) -> None:
        """
        :param prefs: program preferences
        :param preset_names: list of custom preset names
        :param preset_type: one of photo rename, video rename,
         photo subfolder, or video subfolder
        :param edit_mode: if True, the combo box is being displayed
         in an edit dialog window, else it's being displayed in the
         file rename panel
        :param parent: parent widget
        """

        super().__init__(parent)
        self.edit_mode = edit_mode
        self.prefs = prefs

        self.preset_edited = False
        self.new_preset = False

        self.preset_type = preset_type

        if preset_type == PresetPrefType.preset_photo_subfolder:
            self.builtin_presets = PHOTO_SUBFOLDER_MENU_DEFAULTS
        elif preset_type == PresetPrefType.preset_video_subfolder:
            self.builtin_presets = VIDEO_SUBFOLDER_MENU_DEFAULTS
        elif preset_type == PresetPrefType.preset_photo_rename:
            self.builtin_presets = PHOTO_RENAME_MENU_DEFAULTS
        else:
            assert preset_type == PresetPrefType.preset_video_rename
            self.builtin_presets = VIDEO_RENAME_MENU_DEFAULTS

        self._setup_entries(preset_names)

    def _setup_entries(self, preset_names: List[str]) -> None:

        idx = 0

        if self.edit_mode:
            for pref in self.builtin_presets:
                self.addItem(make_subfolder_menu_entry(pref), PresetClass.builtin)
                idx += 1
        else:
            for pref in self.builtin_presets:
                self.addItem(pref[0], PresetClass.builtin)
                idx += 1

        if not len(preset_names):
            # preset_separator bool is used to indicate the existence of
            # a separator in the combo box that is used to distinguish
            # custom from built-in prests
            self.preset_separator = False
        else:
            self.preset_separator = True

            self.insertSeparator(idx)
            idx += 1

            for name in preset_names:
                self.addItem(name, PresetClass.custom)
                idx += 1

        self.insertSeparator(idx)

        if self.edit_mode:
            self.addItem(_('Save New Custom Preset...'), PresetClass.new_preset)
            self.addItem(_('Remove All Custom Presets...'), PresetClass.remove_all)
            self.setRemoveAllCustomEnabled(bool(len(preset_names)))
        else:
            self.addItem(_('Custom...'), PresetClass.start_editor)

    def resetEntries(self, preset_names: List[str]) -> None:
        assert not self.edit_mode
        self.clear()
        self._setup_entries(preset_names)

    def addCustomPreset(self, text: str) -> None:
        """
        Adds a new custom preset name to the comboxbox and sets the
        combobox to display it.

        :param text: the custom preset name
        """

        assert self.edit_mode
        if self.new_preset or self.preset_edited:
            self.resetPresetList()
        if not self.preset_separator:
            self.insertSeparator(len(self.builtin_presets))
            self.preset_separator = True
        idx = len(self.builtin_presets) + 1
        self.insertItem(idx, text, PresetClass.custom)
        self.setCurrentIndex(idx)

    def removeAllCustomPresets(self, no_presets: int) -> None:
        assert self.edit_mode
        assert self.preset_separator
        start = len(self.builtin_presets)
        if self.new_preset:
            start += 2
        elif self.preset_edited:
            self.resetPresetList()
        end = start + no_presets
        for row in range(end, start -1, -1):
            self.removeItem(row)
        self.preset_separator = False

    def setPresetNew(self) -> None:
        assert self.edit_mode
        assert not self.preset_edited
        if self.new_preset:
            return
        item_text = _('(New Custom Preset)')
        self.new_preset = True
        self.insertItem(0, item_text, PresetClass.edited)
        self.insertSeparator(1)
        self.setCurrentIndex(0)

    def setPresetEdited(self, text: str) -> None:
        """
        Adds a new entry at the top of the combobox indicating that the current
        preset has been edited.

        :param text: the preset name to use
        """

        assert self.edit_mode
        assert not self.new_preset
        assert not self.preset_edited
        item_text = _('%s (edited)') % text
        self.insertItem(0, item_text, PresetClass.edited)
        self.insertSeparator(1)
        self.addItem(_('Update Custom Preset "%s"') % text, PresetClass.update_preset)
        self.preset_edited = True
        self.setCurrentIndex(0)

    def resetPresetList(self) -> None:
        """
        Removes the combo box first line 'Preset name (edited)' or '(New Custom Preset)',
        and its separator
        """

        assert self.edit_mode
        assert self.new_preset or self.preset_edited
        # remove combo box first line 'Preset name (edited)' or '(New Custom Preset)'
        self.removeItem(0)
        # remove separator
        self.removeItem(0)
        # remove Update Preset
        if self.preset_edited:
            index = self.count() - 1
            self.removeItem(index)
        self.preset_edited = self.new_preset = False

    def _setRowEnabled(self, enabled: bool, offset: int) -> None:
        assert self.edit_mode
        # Our big assumption here is that the model is a QStandardItemModel
        model = self.model()
        count = self.count()
        if self.preset_edited:
            row = count - offset - 1
        else:
            row = count - offset
        item = model.item(row, 0)  # type: QStandardItem
        if not enabled:
            item.setFlags(Qt.NoItemFlags)
        else:
            item.setFlags(Qt.ItemIsSelectable | Qt.ItemIsEnabled)

    def setRemoveAllCustomEnabled(self, enabled: bool) -> None:
        self._setRowEnabled(enabled=enabled, offset=1)

    def setSaveNewCustomPresetEnabled(self, enabled: bool) -> None:
        self._setRowEnabled(enabled=enabled, offset=2)

    def getComboBoxIndex(self, preset_index: int) -> int:
        """
        Calculate the index into the combo box list allowing for the separator
        and other elements in the list of entries the user sees

        :param preset_index: the preset index (built-in & custom)
        :return: the index into the actual combobox entries including
         any separators etc.
        """

        if self.edit_mode and (self.new_preset or self.preset_edited):
            preset_index += 2
        if preset_index < len(self.builtin_presets):
            return preset_index
        else:
            assert self.preset_separator
            return preset_index + 1

    def getPresetIndex(self, combobox_index: int) -> int:
        """
        Opposite of getComboBoxIndex: calculates the preset index based on the
        given combo box index (which includes separators etc.)
        :param combobox_index: the index into the combobox entries the user sees
        :return: the index into the presets (built-in & custom)
        """

        if self.edit_mode and (self.new_preset or self.preset_edited):
            combobox_index -= 2
        if combobox_index < len(self.builtin_presets):
            return combobox_index
        else:
            assert self.preset_separator
            return combobox_index - 1


class CreatePreset(QDialog):
    """
    Very simple dialog window that allows user entry of new preset name.

    Save button is disabled when the current name entered equals an existing
    preset name or is empty.
    """

    def __init__(self, existing_custom_names: List[str], parent=None) -> None:
        super().__init__(parent)

        self.existing_custom_names = existing_custom_names

        self.setModal(True)

        title = _("Save New Custom Preset - Rapid Photo Downloader")
        self.setWindowTitle(title)

        self.name = QLineEdit()
        metrics = QFontMetrics(QFont())
        self.name.setMinimumWidth(metrics.width(title))
        self.name.textEdited.connect(self.nameEdited)
        flayout = QFormLayout()
        flayout.addRow(_('Preset Name:'), self.name)

        buttonBox = QDialogButtonBox()
        buttonBox.addButton(QDialogButtonBox.Cancel)  # type: QPushButton
        self.saveButton = buttonBox.addButton(QDialogButtonBox.Save)  # type: QPushButton
        self.saveButton.setEnabled(False)
        translateButtons(buttonBox)
        buttonBox.rejected.connect(self.reject)
        buttonBox.accepted.connect(self.accept)

        layout = QVBoxLayout()
        layout.addLayout(flayout)
        layout.addWidget(buttonBox)

        self.setLayout(layout)

    @pyqtSlot(str)
    def nameEdited(self, name: str):
        enabled = False
        if len(name) > 0:
            enabled = name not in self.existing_custom_names
        self.saveButton.setEnabled(enabled)

    def presetName(self) -> str:
        """
        :return: the name of the name the user wants to save the preset as
        """

        return self.name.text()


def make_sample_rpd_file(sample_job_code: str,
                         prefs: Preferences,
                         generation_type: NameGenerationType,
                         sample_rpd_file: Optional[Union[Photo, Video]]=None) -> Union[
                                                                                 Photo, Video]:
    """
    Create a sample_rpd_file used for displaying to the user an example of their
    file renaming preference in action on a sample file.

    :param sample_job_code: sample of a Job Code
    :param prefs: user preferences
    :param generation_type: one of photo/video filenames/subfolders
    :param sample_rpd_file: sample RPDFile that will possibly be overwritten
     with new values
    :return: sample RPDFile
    """

    downloads_today_tracker = DownloadsTodayTracker(
        day_start=prefs.day_start,
        downloads_today=prefs.downloads_today
    )
    sequences = gn.Sequences(downloads_today_tracker, prefs.stored_sequence_no)
    if sample_rpd_file is not None:
        if sample_rpd_file.metadata is None:
            logging.debug('Sample file is missing its metadata')
            sample_rpd_file = None
        else:
            sample_rpd_file.sequences = sequences
            sample_rpd_file.download_start_time = datetime.datetime.now()

    else:
        # sample_rpd_file is None
        if generation_type in (NameGenerationType.photo_name,
                               NameGenerationType.photo_subfolder):
            sample_rpd_file = SamplePhoto(sequences=sequences)
        else:
            sample_rpd_file = SampleVideo(sequences=sequences)

    sample_rpd_file.job_code = sample_job_code
    sample_rpd_file.strip_characters = prefs.strip_characters
    if sample_rpd_file.file_type == FileType.photo:
        sample_rpd_file.generate_extension_case = prefs.photo_extension
    else:
        sample_rpd_file.generate_extension_case = prefs.video_extension

    return sample_rpd_file


class EditorCombobox(QComboBox):
    """
    Regular combobox, but ignores the mouse wheel
    """

    def wheelEvent(self, event: QWheelEvent) -> None:
        event.ignore()


class PrefDialog(QDialog):
    """
    Dialog window to allow editing of file renaming and subfolder generation
    """

    def __init__(self, pref_defn: OrderedDict,
                 user_pref_list: List[str],
                 generation_type: NameGenerationType,
                 prefs: Preferences,
                 sample_rpd_file: Optional[Union[Photo, Video]]=None,
                 max_entries=0,
                 parent=None) -> None:
        """
        Set up dialog to display all its controls based on the preference
        definition being used.

        :param pref_defn: definition of possible preference choices, i.e.
         one of DICT_VIDEO_SUBFOLDER_L0, DICT_SUBFOLDER_L0, DICT_VIDEO_RENAME_L0
         or DICT_IMAGE_RENAME_L0
        :param user_pref_list: the user's actual rename / subfolder generation
         preferences
        :param generation_type: enum specifying what kind of name is being edited
         (one of photo filename, video filename, photo subfolder, video subfolder)
        :param prefs: program preferences
        :param exiftool_process: daemon exiftool process
        :param sample_rpd_file: a sample photo or video, whose contents will be
         modified (i.e. don't pass a live RPDFile)
        :param max_entries: maximum number of entries that will be displayed
         to the user (in a menu, for example)
        """

        super().__init__(parent)

        self.setModal(True)

        self.generation_type = generation_type
        if generation_type == NameGenerationType.photo_subfolder:
            self.setWindowTitle(_('Photo Subfolder Generation Editor'))
            self.preset_type = PresetPrefType.preset_photo_subfolder
            self.builtin_pref_lists = PHOTO_SUBFOLDER_MENU_DEFAULTS_CONV
            self.builtin_pref_names = [make_subfolder_menu_entry(pref)
                                       for pref in PHOTO_SUBFOLDER_MENU_DEFAULTS]
        elif generation_type == NameGenerationType.video_subfolder:
            self.setWindowTitle(_('Video Subfolder Generation Editor'))
            self.preset_type = PresetPrefType.preset_video_subfolder
            self.builtin_pref_lists = VIDEO_SUBFOLDER_MENU_DEFAULTS_CONV
            self.builtin_pref_names = [make_subfolder_menu_entry(pref)
                                       for pref in VIDEO_SUBFOLDER_MENU_DEFAULTS]
        elif generation_type == NameGenerationType.photo_name:
            self.setWindowTitle(_('Photo Renaming Editor'))
            self.preset_type = PresetPrefType.preset_photo_rename
            self.builtin_pref_lists = PHOTO_RENAME_MENU_DEFAULTS_CONV
            self.builtin_pref_names = [make_rename_menu_entry(pref)
                                       for pref in PHOTO_RENAME_MENU_DEFAULTS]
        else:
            self.setWindowTitle(_('Video Renaming Editor'))
            self.preset_type = PresetPrefType.preset_video_rename
            self.builtin_pref_lists = VIDEO_RENAME_MENU_DEFAULTS_CONV
            self.builtin_pref_names = [make_rename_menu_entry(pref)
                                       for pref in VIDEO_RENAME_MENU_DEFAULTS]

        self.prefs = prefs
        self.max_entries = max_entries

        # Cache custom preset name and pref lists
        self.updateCachedPrefLists()

        self.current_custom_name = None

        # Setup values needed for name generation

        self.sample_rpd_file = make_sample_rpd_file(sample_rpd_file=sample_rpd_file,
                    sample_job_code=self.prefs.most_recent_job_code(missing=_('Job Code')),
                    prefs=self.prefs,
                    generation_type=generation_type)

        # Setup widgets and helper values

        # Translators: please do not modify or leave out html formatting tags like <i> and
        # <b>. These are used to format the text the users sees
        warning_msg = _(
            '<b><font color="red">Warning:</font></b> <i>There is insufficient data to fully '
            'generate the name. Please use other renaming options.</i>'
        )

        self.is_subfolder = generation_type in (
            NameGenerationType.photo_subfolder, NameGenerationType.video_subfolder
        )

        if self.is_subfolder:
            # Translators: please do not modify, change the order of or leave out html formatting
            # tags like <i> and <b>. These are used to format the text the users sees.
            # In this case, the </i> really is supposed to come before the <i>.
            subfolder_msg = _(
                "The character</i> %(separator)s <i>creates a new subfolder level."
            ) % dict(separator=os.sep)
            # Translators: please do not modify, change the order of or leave out html formatting
            # tags like <i> and <b>. These are used to format the text the users sees
            # In this case, the </i> really is supposed to come before the <i>.
            subfolder_first_char_msg = _(
                "There is no need start or end with the folder separator </i> %(separator)s<i>, "
                "because it is added automatically."
            ) % dict(separator=os.sep)
            messages = (warning_msg, subfolder_msg, subfolder_first_char_msg)
        else:
            # Translators: please do not modify or leave out html formatting tags like <i> and
            # <b>. These are used to format the text the users sees
            unique_msg = _(
                '<b><font color="red">Warning:</font></b> <i>Unique filenames may not be '
                'generated. Make filenames unique by using Sequence values.</i>'
            )
            messages = (warning_msg, unique_msg)

        self.messageWidget = MessageWidget(messages=messages)

        self.editor = PrefEditor(subfolder=self.is_subfolder)
        sizePolicy = QSizePolicy(QSizePolicy.Expanding, QSizePolicy.Minimum)
        sizePolicy.setVerticalStretch(1)
        self.editor.setSizePolicy(sizePolicy)

        self.editor.prefListGenerated.connect(self.updateExampleFilename)

        # Generated subfolder / file name example
        self.example = QLabel()

        # Combobox with built-in and user defined presets
        self.preset = PresetComboBox(prefs=prefs, preset_names=self.preset_names,
                                     preset_type=self.preset_type, edit_mode=True)
        self.preset.activated.connect(self.presetComboItemActivated)

        flayout = QFormLayout()
        flayout.addRow(_('Preset:'), self.preset)
        flayout.addRow(_('Example:'), self.example)

        layout = QVBoxLayout()
        self.setLayout(layout)

        layout.addLayout(flayout)
        layout.addSpacing(int(QFontMetrics(QFont()).height() / 2))
        layout.addWidget(self.editor)
        layout.addWidget(self.messageWidget)

        self.area = QScrollArea()
        sizePolicy = QSizePolicy(QSizePolicy.Preferred, QSizePolicy.Expanding)
        sizePolicy.setVerticalStretch(10)
        self.area.setSizePolicy(sizePolicy)
        self.area.setFrameShape(QFrame.NoFrame)
        layout.addWidget(self.area)

        gbSizePolicy = QSizePolicy(QSizePolicy.Preferred, QSizePolicy.Fixed)

        areaWidget = QWidget()
        areaLayout = QVBoxLayout()
        areaWidget.setLayout(areaLayout)
        areaWidget.setSizePolicy(gbSizePolicy)

        self.area.setWidget(areaWidget)
        self.area.setWidgetResizable(True)

        areaLayout.setContentsMargins(0, 0, 0, 0)

        self.pushButtonSizePolicy = QSizePolicy(QSizePolicy.Fixed, QSizePolicy.Fixed)

        self.mapper = QSignalMapper(self)
        self.widget_mapper = dict()  # type: Dict[str, Union[QComboBox, QLabel]]
        self.pref_mapper = dict()  # type: Dict[Tuple[str, str, str], str]
        self.pref_color = dict()  # type: Dict[str, str]

        titles = [title for title in pref_defn if title not in (TEXT, SEPARATOR)]
        pref_colors = {title: color.value for title, color in zip(titles, CustomColors)}
        self.filename_pref_color = pref_colors[FILENAME]

        for title in titles:
            title_i18n = _(title)
            color = pref_colors[title]
            level1 = pref_defn[title]
            gb = QGroupBox(title_i18n)
            gb.setSizePolicy(gbSizePolicy)
            gb.setFlat(True)
            areaLayout.addWidget(gb)
            gLayout = QGridLayout()
            gb.setLayout(gLayout)
            if level1 is None:
                assert title == JOB_CODE
                widget1 = QLabel(' ' + title_i18n)
                widget2 = self.makeInsertButton()
                self.widget_mapper[title] = widget1
                self.mapper.setMapping(widget2, title)
                self.pref_mapper[(title, '', '')] = title_i18n
                self.pref_color['<{}>'.format(title_i18n)] = color
                gLayout.addWidget(self.makeColorCodeLabel(color), 0, 0)
                gLayout.addWidget(widget1, 0, 1)
                gLayout.addWidget(widget2, 0, 2)
            elif title == METADATA:
                elements = []
                data = []
                for element in level1:
                    element_i18n = _(element)
                    level2 = level1[element]
                    if level2 is None:
                        elements.append(element_i18n)
                        data.append([METADATA, element, ''])
                        self.pref_mapper[(METADATA, element, '')] = element_i18n
                        self.pref_color['<{}>'.format(element_i18n)] = color
                    else:
                        for e in level2:
                            e_i18n = _(e)
                            # Translators: appears in a combobox, e.g. Image Date (YYYY)
                            item = _('{choice} ({variant})').format(choice=element_i18n,
                                                                    variant=e_i18n)
                            elements.append(item)
                            data.append([METADATA, element, e])
                            self.pref_mapper[(METADATA, element, e)] = item
                            self.pref_color['<{}>'.format(item)] = color
                widget1 = EditorCombobox()
                for element, data_item in zip(elements, data):
                    widget1.addItem(element, data_item)
                widget2 = self.makeInsertButton()
                widget1.currentTextChanged.connect(self.mapper.map)
                self.mapper.setMapping(widget2, title)
                self.mapper.setMapping(widget1, title)
                self.widget_mapper[title] = widget1
                gLayout.addWidget(self.makeColorCodeLabel(color), 0, 0)
                gLayout.addWidget(widget1, 0, 1)
                gLayout.addWidget(widget2, 0, 2)
            else:
                for row, level1 in enumerate(pref_defn[title]):
                    widget1 = EditorCombobox()
                    level1_i18n = _(level1)
                    items = (_('{choice} ({variant})').format(
                             choice=level1_i18n, variant=_(element))
                             for element in pref_defn[title][level1])
                    data = ([title, level1, element] for element in pref_defn[title][level1])
                    for item, data_item in zip(items, data):
                        widget1.addItem(item, data_item)
                        self.pref_mapper[tuple(data_item)] = item
                        self.pref_color['<{}>'.format(item)] = color
                    widget2 =  self.makeInsertButton()
                    widget1.currentTextChanged.connect(self.mapper.map)

                    self.mapper.setMapping(widget2, level1)
                    self.mapper.setMapping(widget1, level1)
                    self.widget_mapper[level1] = widget1
                    gLayout.addWidget(self.makeColorCodeLabel(color), row, 0)
                    gLayout.addWidget(widget1, row, 1)
                    gLayout.addWidget(widget2, row, 2)

        self.mapper.mapped[str].connect(self.choiceMade)

        buttonBox = QDialogButtonBox(
            QDialogButtonBox.Cancel | QDialogButtonBox.Ok | QDialogButtonBox.Help
        )
        self.helpButton = buttonBox.button(QDialogButtonBox.Help)  # type: QPushButton
        self.helpButton.clicked.connect(self.helpButtonClicked)
        self.helpButton.setToolTip(_('Get help online...'))
        translateButtons(buttonBox)

        buttonBox.rejected.connect(self.reject)
        buttonBox.accepted.connect(self.accept)

        layout.addWidget(buttonBox)

        self.editor.setPrefMapper(self.pref_mapper, self.pref_color)
        self.editor.displayPrefList(user_pref_list)

        self.show()
        self.setWidgetSizes()

    def helpButtonClicked(self) -> None:
        if self.generation_type in (NameGenerationType.photo_name, NameGenerationType.video_name):
            location = '#rename'
        else:
            location = '#subfoldergeneration'
        webbrowser.open_new_tab("http://www.damonlynch.net/rapid/documentation/{}".format(location))

    def makeInsertButton(self) -> QPushButton:
        w = QPushButton(_('Insert'))
        w.clicked.connect(self.mapper.map)
        w.setSizePolicy(self.pushButtonSizePolicy)
        return w

    def setWidgetSizes(self) -> None:
        """
        Resize widgets for enhanced visual layout
        """

        # Set the widths of the comboboxes and labels to the width of the
        # longest control
        width = max(widget.width() for widget in self.widget_mapper.values())
        for widget in self.widget_mapper.values():
            widget.setMinimumWidth(width)

        # Set the scroll area to be big enough to eliminate the horizontal scrollbar
        scrollbar_width = self.style().pixelMetric(QStyle.PM_ScrollBarExtent)
        self.area.setMinimumWidth(self.area.widget().width() + scrollbar_width)

    @pyqtSlot(str)
    def choiceMade(self, widget: str) -> None:
        """
        User has pushed one of the "Insert" buttons or selected a new value in one
        of the combo boxes.

        :param widget: widget's name, which uniquely identifies it
        """

        if widget == JOB_CODE:
            pref_value = _(JOB_CODE)
        else:
            combobox = self.widget_mapper[widget]  # type: QComboBox
            pref_value = combobox.currentText()

        self.editor.insertPrefValue(pref_value)

        # Set focus not on the control that was just used, but the editor
        self.editor.setFocus(Qt.OtherFocusReason)

    def makeColorCodeLabel(self, color: str) -> QLabel:
        """
        Generate a colored square to show beside the combo boxes / label
        :param color: color to use, e.g. #7a9c38
        :return: the square in form of a label
        """

        colorLabel = QLabel(' ')
        colorLabel.setStyleSheet('QLabel {background-color: %s;}' % color)
        size = QFontMetrics(QFont()).height()
        colorLabel.setFixedSize(QSize(size, size))
        return colorLabel

    def updateExampleFilename(self) -> None:

        user_pref_list = self.editor.user_pref_list
        self.user_pref_colors = self.editor.user_pref_colors

        if not self.is_subfolder:
            self.user_pref_colors.append(self.filename_pref_color)

        self.messageWidget.setCurrentIndex(0)

        if self.is_subfolder:
            if user_pref_list:
                try:
                    user_pref_list.index(SEPARATOR)
                except ValueError:
                    # Inform the user that a subfolder separator (os.sep) is used to create
                    # subfolder levels
                    self.messageWidget.setCurrentIndex(2)
                else:
                    if user_pref_list[0] == SEPARATOR or user_pref_list[-3] == SEPARATOR:
                        # inform the user that there is no need to start or finish with a
                        # subfolder separator (os.sep)
                        self.messageWidget.setCurrentIndex(3)
            else:
                # Inform the user that a subfolder separator (os.sep) is used to create
                # subfolder levels
                self.messageWidget.setCurrentIndex(2)

            changed, user_pref_list, self.user_pref_colors = filter_subfolder_prefs(
                user_pref_list, self.user_pref_colors)
        else:
            try:
                user_pref_list.index(SEQUENCES)
            except ValueError:
                # Inform the user that sequences can be used to make filenames unique
                self.messageWidget.setCurrentIndex(2)

        if self.generation_type == NameGenerationType.photo_name:
            self.name_generator = gn.PhotoName(user_pref_list)
        elif self.generation_type == NameGenerationType.video_name:
            self.name_generator = gn.VideoName(user_pref_list)
        elif self.generation_type == NameGenerationType.photo_subfolder:
            self.name_generator = gn.PhotoSubfolder(user_pref_list)
        else:
            assert self.generation_type == NameGenerationType.video_subfolder
            self.name_generator = gn.VideoSubfolder(user_pref_list)

        self.name_parts = self.name_generator.generate_name(self.sample_rpd_file, parts=True)
        self.showExample()
        self.updateComboBoxCurrentIndex()

    def updateComboBoxCurrentIndex(self) -> None:
        """
        Sets the combo value to match the current preference value
        """

        combobox_index, pref_list_index = self.getPresetMatch()
        if pref_list_index >= 0:
            # the editor contains an existing preset
            self.preset.setCurrentIndex(combobox_index)
            if self.preset.preset_edited or self.preset.new_preset:
                self.preset.resetPresetList()
                self.preset.setSaveNewCustomPresetEnabled(enabled=False)
            if pref_list_index >= len(self.builtin_pref_names):
                self.current_custom_name = self.preset.currentText()
            else:
                self.current_custom_name = None
        elif not (self.preset.new_preset or self.preset.preset_edited):
            if self.current_custom_name is None:
                self.preset.setPresetNew()
            else:
                self.preset.setPresetEdited(self.current_custom_name)
            self.preset.setSaveNewCustomPresetEnabled(enabled=True)
        else:
            self.preset.setCurrentIndex(0)

    def showExample(self) -> None:
        """
        Insert text into example widget, eliding it if necessary
        """

        user_pref_colors = self.user_pref_colors

        parts = copy.copy(self.name_parts)
        metrics = QFontMetrics(self.example.font())
        width = self.example.width() - metrics.width('…')

        # Cannot elide rich text using Qt code. Thus, elide the plain text.
        plain_text_name = ''.join(parts)

        if self.is_subfolder:
            plain_text_name = self.name_generator.filter_subfolder_characters(plain_text_name)
        elided_text = metrics.elidedText(plain_text_name, Qt.ElideRight, width)
        elided = False

        while plain_text_name != elided_text:
            elided = True
            parts = remove_last_char_from_list_str(parts)
            plain_text_name = ''.join(parts)
            if self.is_subfolder:
                plain_text_name = self.name_generator.filter_subfolder_characters(plain_text_name)
            elided_text = metrics.elidedText(plain_text_name, Qt.ElideRight, width)

        colored_parts = ['<span style="color: {};">{}</span>'.format(color, part) if color else part
                         for part, color in zip(parts, user_pref_colors)]

        name = ''.join(colored_parts)
        if elided:
            name = '{}&hellip;'.format(name)

        if self.is_subfolder:
            name = self.name_generator.filter_subfolder_characters(name)

        if self.sample_rpd_file.name_generation_problem:
            self.messageWidget.setCurrentIndex(1)

        self.example.setTextFormat(Qt.RichText)
        self.example.setText(name)

    def resizeEvent(self, event: QResizeEvent) -> None:
        if self.example.text():
            self.showExample()
        super().resizeEvent(event)

    def getPrefList(self) -> List[str]:
        """
        :return: the pref list the user has specified
        """

        return self.editor.user_pref_list

    @pyqtSlot(int)
    def presetComboItemActivated(self, index: int) -> None:
        """
        Respond to user activating the Preset combo box.

        :param index: index of the item activated
        """

        preset_class =  self.preset.currentData()
        if preset_class == PresetClass.new_preset:
            createPreset = CreatePreset(existing_custom_names=self.preset_names)
            if createPreset.exec():
                # User has created a new preset
                preset_name = createPreset.presetName()
                assert preset_name not in self.preset_names
                self.current_custom_name = preset_name
                self.preset.addCustomPreset(preset_name)
                self.saveNewPreset(preset_name=preset_name)
                if len(self.preset_names) == 1:
                    self.preset.setRemoveAllCustomEnabled(True)
                self.preset.setSaveNewCustomPresetEnabled(enabled=False)
            else:
                # User cancelled creating a new preset
                self.updateComboBoxCurrentIndex()
        elif preset_class in (PresetClass.builtin, PresetClass.custom):
            index = self.combined_pref_names.index(self.preset.currentText())
            pref_list = self.combined_pref_lists[index]
            self.editor.displayPrefList(pref_list=pref_list)
            if index >= len(self.builtin_pref_names):
                self.movePresetToFront(index=len(self.builtin_pref_names) - index)
        elif preset_class == PresetClass.remove_all:
            self.preset.removeAllCustomPresets(no_presets=len(self.preset_names))
            self.clearCustomPresets()
            self.preset.setRemoveAllCustomEnabled(False)
            self.updateComboBoxCurrentIndex()
        elif preset_class == PresetClass.update_preset:
            self.updateExistingPreset()
            self.updateComboBoxCurrentIndex()

    def updateExistingPreset(self) -> None:
        """
        Updates (saves) an existing preset (assumed to be self.current_custom_name)
        with the new user_pref_list found in the editor.

        Assumes cached self.preset_names and self.preset_pref_lists represent
        current save preferences. Will update these and overwrite the relevant
        preset preference.
        """

        preset_name = self.current_custom_name
        user_pref_list = self.editor.user_pref_list
        index = self.preset_names.index(preset_name)
        self.preset_pref_lists[index] = user_pref_list
        if index > 0:
            self.movePresetToFront(index=index)
        else:
            self._updateCombinedPrefs()
            self.prefs.set_preset(
                preset_type=self.preset_type, preset_names=self.preset_names,
                preset_pref_lists=self.preset_pref_lists
            )

    def movePresetToFront(self, index: int) -> None:
        """
        Extracts the preset from the current list of presets and moves it
        to the front if not already there.

        Assumes cached self.preset_names and self.preset_pref_lists represent
        current save preferences. Will update these and overwrite the relevant
        preset preference.

        :param index: index into self.preset_pref_lists / self.preset_names of
         the item to move
        """

        if index == 0:
            return
        preset_name = self.preset_names.pop(index)
        pref_list = self.preset_pref_lists.pop(index)
        self.preset_names.insert(0, preset_name)
        self.preset_pref_lists.insert(0, pref_list)
        self._updateCombinedPrefs()
        self.prefs.set_preset(
            preset_type=self.preset_type, preset_names=self.preset_names,
            preset_pref_lists=self.preset_pref_lists
        )

    def saveNewPreset(self, preset_name: str) -> None:
        """
        Saves the current user_pref_list (retrieved from the editor) and
        saves it in the program preferences.

        Assumes cached self.preset_names and self.preset_pref_lists represent
        current save preferences. Will update these and overwrite the relevant
        preset preference.

        :param preset_name: name for the new preset
        """

        user_pref_list = self.editor.user_pref_list
        self.preset_names.insert(0, preset_name)
        self.preset_pref_lists.insert(0, user_pref_list)
        self._updateCombinedPrefs()
        self.prefs.set_preset(
            preset_type=self.preset_type, preset_names=self.preset_names,
            preset_pref_lists=self.preset_pref_lists
        )

    def clearCustomPresets(self) -> None:
        """
        Deletes all of the custom presets.

        Assumes cached self.preset_names and self.preset_pref_lists represent
        current save preferences. Will update these and overwrite the relevant
        preset preference.
        """
        self.preset_names = []
        self.preset_pref_lists = []
        self.current_custom_name = None
        self._updateCombinedPrefs()
        self.prefs.set_preset(
            preset_type=self.preset_type, preset_names=self.preset_names,
            preset_pref_lists=self.preset_pref_lists
        )

    def updateCachedPrefLists(self) -> None:
        self.preset_names, self.preset_pref_lists = self.prefs.get_preset(
            preset_type=self.preset_type)
        self._updateCombinedPrefs()

    def _updateCombinedPrefs(self):
        self.combined_pref_names = self.builtin_pref_names + self.preset_names
        self.combined_pref_lists = self.builtin_pref_lists + tuple(self.preset_pref_lists)

    def getPresetMatch(self) -> Tuple[int, int]:
        """
        :return: Tuple of the Preset combobox index and the combined pref/name list index,
        if the current user pref list matches an entry in it. Else Tuple of (-1, -1).
        """

        index = match_pref_list(
            pref_lists=self.combined_pref_lists, user_pref_list=self.editor.user_pref_list
        )
        if index >= 0:
            combobox_name = self.combined_pref_names[index]
            return self.preset.findText(combobox_name), index
        return -1, -1

    @pyqtSlot()
    def accept(self) -> None:
        """
        Slot called when the okay button is clicked.

        If there are unsaved changes, query the user if they want their changes
        saved as a new preset or if the existing preset should be updated
        """

        if self.preset.preset_edited or self.preset.new_preset:
            msgBox = QMessageBox()
            title = _("Save Preset - Rapid Photo Downloader")
            msgBox.setTextFormat(Qt.RichText)
            msgBox.setIcon(QMessageBox.Question)
            msgBox.setWindowTitle(title)
            if self.preset.new_preset:
                message = _(
                    "<b>Do you want to save the changes in a new custom preset?</b><br><br>"
                    "Creating a custom preset is not required, but can help you keep "
                    "organized.<br><br>"
                    "The changes to the preferences will still be applied regardless of "
                    "whether you create a new custom preset or not."
                )
                msgBox.setStandardButtons(QMessageBox.Yes|QMessageBox.No)
                updateButton = newButton = None
            else:
                assert self.preset.preset_edited
                message = _(
                    "<b>Do you want to save the changes in a custom preset?</b><br><br>"
                    "If you like, you can create a new custom preset or update the "
                    "existing custom preset.<br><br>"
                    "The changes to the preferences will still be applied regardless of "
                    "whether you save a custom preset or not."
                )
                updateButton = msgBox.addButton(
                    _('Update Custom Preset "%s"') % self.current_custom_name, QMessageBox.YesRole
                )
                newButton = msgBox.addButton(_('Save New Custom Preset'), QMessageBox.YesRole)
                msgBox.addButton(QMessageBox.No)

            msgBox.setText(message)
            choice = msgBox.exec()
            save_new = update = False
            if self.preset.new_preset:
                save_new = choice == QMessageBox.Yes
            else:
                if msgBox.clickedButton() == updateButton:
                    update = True
                elif msgBox.clickedButton() == newButton:
                    save_new = True

            if save_new:
                createPreset = CreatePreset(existing_custom_names=self.preset_names)
                if createPreset.exec():
                    # User has created a new preset
                    preset_name = createPreset.presetName()
                    assert preset_name not in self.preset_names
                    self.saveNewPreset(preset_name=preset_name)
            elif update:
                self.updateExistingPreset()

        # Check to make sure that in menus (which have a limited number of menu items)
        # that our chosen entry is displayed
        if self.max_entries:
            combobox_index, pref_list_index = self.getPresetMatch()
            if pref_list_index >= self.max_entries:
                self.updateExistingPreset()

        # Regardless of any user actions, close the dialog box
        super().accept()


if __name__ == '__main__':

    # Application development test code:

    app = QApplication([])

    app.setOrganizationName("Rapid Photo Downloader")
    app.setOrganizationDomain("damonlynch.net")
    app.setApplicationName("Rapid Photo Downloader")

    prefs = Preferences()

    # prefDialog = PrefDialog(DICT_IMAGE_RENAME_L0, PHOTO_RENAME_MENU_DEFAULTS_CONV[1],
    #                         NameGenerationType.photo_name, prefs)
    # prefDialog = PrefDialog(DICT_VIDEO_RENAME_L0, VIDEO_RENAME_MENU_DEFAULTS_CONV[1],
    #                         NameGenerationType.video_name, prefs)
    prefDialog = PrefDialog(
        DICT_SUBFOLDER_L0, PHOTO_SUBFOLDER_MENU_DEFAULTS_CONV[2],
<<<<<<< HEAD
        NameGenerationType.photo_subfolder, prefs
    )
    # prefDialog = PrefDialog(
    #     DICT_VIDEO_SUBFOLDER_L0, VIDEO_SUBFOLDER_MENU_DEFAULTS_CONV[2],
    #     NameGenerationType.video_subfolder, prefs
=======
        NameGenerationType.photo_subfolder, prefs, max_entries=10
    )
    # prefDialog = PrefDialog(
    #     DICT_VIDEO_SUBFOLDER_L0, VIDEO_SUBFOLDER_MENU_DEFAULTS_CONV[2],
    #     NameGenerationType.video_subfolder, prefs, max_entries=10
>>>>>>> 0a297829
    # )
    prefDialog.show()
    app.exec_()
<|MERGE_RESOLUTION|>--- conflicted
+++ resolved
@@ -1471,19 +1471,11 @@
     #                         NameGenerationType.video_name, prefs)
     prefDialog = PrefDialog(
         DICT_SUBFOLDER_L0, PHOTO_SUBFOLDER_MENU_DEFAULTS_CONV[2],
-<<<<<<< HEAD
-        NameGenerationType.photo_subfolder, prefs
-    )
-    # prefDialog = PrefDialog(
-    #     DICT_VIDEO_SUBFOLDER_L0, VIDEO_SUBFOLDER_MENU_DEFAULTS_CONV[2],
-    #     NameGenerationType.video_subfolder, prefs
-=======
         NameGenerationType.photo_subfolder, prefs, max_entries=10
     )
     # prefDialog = PrefDialog(
     #     DICT_VIDEO_SUBFOLDER_L0, VIDEO_SUBFOLDER_MENU_DEFAULTS_CONV[2],
     #     NameGenerationType.video_subfolder, prefs, max_entries=10
->>>>>>> 0a297829
     # )
     prefDialog.show()
     app.exec_()
