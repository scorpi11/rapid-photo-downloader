--- conflicted
+++ resolved
@@ -29,11 +29,7 @@
 'memory cards and other devices'
 __uri__ = 'http://www.damonlynch.net/rapid'
 
-<<<<<<< HEAD
-__version__ = '0.9.7'
-=======
 __version__ = '0.9.9'
->>>>>>> 0a297829
 
 __author__ = 'Damon Lynch'
 __email__ = 'damonlynch@gmail.com'
