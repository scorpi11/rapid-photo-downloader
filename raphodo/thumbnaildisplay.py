# Copyright (C) 2015-2017 Damon Lynch <damonlynch@gmail.com>

# This file is part of Rapid Photo Downloader.
#
# Rapid Photo Downloader is free software: you can redistribute it and/or
# modify it under the terms of the GNU General Public License as published by
# the Free Software Foundation, either version 3 of the License, or
# (at your option) any later version.
#
# Rapid Photo Downloader is distributed in the hope that it will be useful,
# but WITHOUT ANY WARRANTY; without even the implied warranty of
# MERCHANTABILITY or FITNESS FOR A PARTICULAR PURPOSE.  See the
# GNU General Public License for more details.
#
# You should have received a copy of the GNU General Public License
# along with Rapid Photo Downloader.  If not,
# see <http://www.gnu.org/licenses/>.

__author__ = 'Damon Lynch'
__copyright__ = "Copyright 2015-2017, Damon Lynch"

import pickle
import os
import sys
import datetime
from collections import (namedtuple, defaultdict, deque)
from operator import attrgetter
import subprocess
import shlex
import logging
from timeit import timeit
from typing import Optional, Dict, List, Set, Tuple, Sequence
import locale

from gettext import gettext as _

import arrow.arrow
from dateutil.tz import tzlocal
from colour import Color

from PyQt5.QtCore import (
    QAbstractListModel, QModelIndex, Qt, pyqtSignal, QSize, QRect, QEvent, QPoint,
    QItemSelectionModel, QAbstractItemModel, pyqtSlot, QItemSelection, QTimeLine,
)
from PyQt5.QtWidgets import (
    QListView, QStyledItemDelegate, QStyleOptionViewItem, QApplication, QStyle, QStyleOptionButton,
    QMenu, QWidget, QAbstractItemView,
)
from PyQt5.QtGui import (
    QPixmap, QImage, QPainter, QColor, QBrush, QFontMetrics, QGuiApplication, QPen, QMouseEvent,
    QFont,
)

from raphodo.rpdfile import RPDFile, FileTypeCounter, ALL_USER_VISIBLE_EXTENSIONS, MUST_CACHE_VIDEOS
from raphodo.interprocess import GenerateThumbnailsArguments, Device, GenerateThumbnailsResults
from raphodo.constants import (
    DownloadStatus, Downloaded, FileType, DownloadingFileTypes, ThumbnailSize,
    ThumbnailCacheStatus, Roles, DeviceType, CustomColors, Show, Sort, ThumbnailBackgroundName,
    Desktop, DeviceState, extensionColor, FadeSteps, FadeMilliseconds, PaleGray, DarkGray,
    DoubleDarkGray, Plural, manually_marked_previously_downloaded, thumbnail_margin
<<<<<<< HEAD
=======
)
from raphodo.storage import (
    get_program_cache_directory, get_desktop, validate_download_folder, open_in_file_manager
>>>>>>> 8351a36c
)
from raphodo.utilities import (
    CacheDirs, make_internationalized_list, format_size_for_user, runs, arrow_locale
)
from raphodo.thumbnailer import Thumbnailer
from raphodo.rpdsql import ThumbnailRowsSQL, ThumbnailRow
from raphodo.viewutils import ThumbnailDataForProximity
from raphodo.proximity import TemporalProximityState
from raphodo.rpdsql import DownloadedSQL


DownloadFiles = namedtuple(
    'DownloadFiles', 'files, download_types, download_stats, camera_access_needed'
)

MarkedSummary = namedtuple('MarkedSummary', 'marked size_photos_marked size_videos_marked')


class DownloadStats:
    def __init__(self):
        self.no_photos = 0
        self.no_videos = 0
        self.photos_size_in_bytes = 0
        self.videos_size_in_bytes = 0
        self.post_download_thumb_generation = 0


class AddBuffer:
    """
    Buffers thumbnail rows for display.

    Add thumbnail rows to the listview is a relatively expensive operation, as the
    model must be reset. Buffer the rows here, and then when big enough, flush it.
    """

    min_buffer_length = 10

    def __init__(self):
        self.initialize()
        self.buffer_length = self.min_buffer_length

    def initialize(self) -> None:
        self.buffer = defaultdict(deque)  # type: Dict[int, deque]

    def __len__(self):
        return sum(len(buffer) for buffer in self.buffer.values())

    def __getitem__(self, scan_id: int) -> deque:
        return self.buffer[scan_id]

    def should_flush(self) -> bool:
        return len(self) > self.buffer_length

    def reset(self, buffer_length: int) -> None:
        self.initialize()
        self.buffer_length = buffer_length

    def set_buffer_length(self, length: int) -> None:
        self.buffer_length = max(self.min_buffer_length, length)

    def extend(self, scan_id: int, thumbnail_rows: Sequence[ThumbnailRow]) -> None:
        self.buffer[scan_id].extend(thumbnail_rows)

    def purge(self, scan_id: int) -> None:
        if scan_id in self.buffer:
            logging.debug("Purging %s thumbnails from buffer", len(self.buffer[scan_id]))
        del self.buffer[scan_id]


class ThumbnailListModel(QAbstractListModel):
    selectionReset = pyqtSignal()

    def __init__(self, parent, logging_port: int, log_gphoto2: bool) -> None:
        super().__init__(parent)
        self.rapidApp = parent
        self.prefs = self.rapidApp.prefs

        self.thumbnailer_ready = False
        self.thumbnailer_generation_queue = []

        # track what devices are having thumbnails generated, by scan_id
        # see also DeviceCollection.thumbnailing

        #FIXME maybe this duplicated set is stupid
        self.generating_thumbnails = set()  # type: Set[int]

        # Sorting and filtering GUI defaults
        self.sort_by = Sort.modification_time
        self.sort_order = Qt.AscendingOrder
        self.show = Show.all

        self.initialize()

        no_workers = parent.prefs.max_cpu_cores
        self.thumbnailer = Thumbnailer(parent=parent, no_workers=no_workers,
                                       logging_port=logging_port, log_gphoto2=log_gphoto2)
        self.thumbnailer.frontend_port.connect(self.rapidApp.initStage4)
        self.thumbnailer.thumbnailReceived.connect(self.thumbnailReceived)
        self.thumbnailer.cacheDirs.connect(self.cacheDirsReceived)
        self.thumbnailer.workerFinished.connect(self.thumbnailWorkerFinished)
        # Connect to the signal that is emitted when a thumbnailing operation is
        # terminated by us, not merely finished
        self.thumbnailer.workerStopped.connect(self.thumbnailWorkerStopped)
        self.arrow_locale = arrow_locale()
        logging.debug("Setting arrow locale to %s", self.arrow_locale)

    def initialize(self) -> None:
        # uid: QPixmap
        self.thumbnails = {}  # type: Dict[bytes, QPixmap]

        self.add_buffer = AddBuffer()

        # Proximity filtering
        self.proximity_col1 = []  #  type: List[int, ...]
        self.proximity_col2 = []  #  type: List[int, ...]

        # scan_id
        self.removed_devices = set()  # type: Set[int]

        # Files are hidden when the combo box "Show" in the main window is set to
        # "New" instead of the default "All".

        # uid: RPDFile
        self.rpd_files = {}  # type: Dict[bytes, RPDFile]

        # In memory database to hold all thumbnail rows
        self.tsql = ThumbnailRowsSQL()

        # Rows used to render the thumbnail view - contains query result of the DB
        # Each list element corresponds to a row in the thumbnail view such that
        # index 0 in the list is row 0 in the view
        # [(uid, marked)]
        self.rows = []  # type: List[Tuple[bytes, bool]]
        # {uid: row}
        self.uid_to_row = {}  # type: Dict[bytes, int]

        self.photo_icon = QPixmap(':/photo.png')
        self.video_icon = QPixmap(':/video.png')

        self.total_thumbs_to_generate = 0
        self.thumbnails_generated = 0
        self.no_thumbnails_by_scan = defaultdict(int)

        # scan_id
        self.ctimes_differ = []  # type: List[int]

        # Highlight thumbnails when from particular device when there is more than one device
        # Thumbnails to highlight by uid
        self.currently_highlighting_scan_id = None  # type: Optional[int]
        self._resetHighlightingValues()
        self.highlighting_timeline = QTimeLine(FadeMilliseconds // 2)
        self.highlighting_timeline.setCurveShape(QTimeLine.SineCurve)
        self.highlighting_timeline.frameChanged.connect(self.doHighlightDeviceThumbs)
        self.highlighting_timeline.finished.connect(self.highlightPhaseFinished)
        self.highlighting_timeline_max = FadeSteps
        self.highlighting_timeline_mint = 0
        self.highlighting_timeline.setFrameRange(self.highlighting_timeline_mint,
                                                 self.highlighting_timeline_max)
        self.highlight_value = 0

        self._resetRememberSelection()

    def stopThumbnailer(self) -> None:
        self.thumbnailer.stop()

    @pyqtSlot(int)
    def thumbnailWorkerFinished(self, scan_id: int) -> None:
        self.generating_thumbnails.remove(scan_id)

    @pyqtSlot(int)
    def thumbnailWorkerStopped(self, scan_id: int) -> None:
        self.generating_thumbnails.remove(scan_id)
        self.rapidApp.thumbnailGenerationStopped(scan_id=scan_id)

    def logState(self) -> None:
        logging.debug("-- Thumbnail Model --")

        db_length = self.tsql.get_count()
        db_length_and_buffer_length = db_length + len(self.add_buffer)
        if (len(self.thumbnails) != db_length_and_buffer_length or
                db_length_and_buffer_length != len(self.rpd_files)):
            logging.error("Conflicting values: %s thumbnails; %s database rows; %s rpd_files",
                          len(self.thumbnails), db_length, len(self.rpd_files))
        else:
            logging.debug("%s thumbnails (%s marked)",
                          db_length, self.tsql.get_count(marked=True))

        logging.debug("%s not downloaded; %s downloaded; %s previously downloaded",
                      self.tsql.get_count(downloaded=False),
                      self.tsql.get_count(downloaded=True),
                      self.tsql.get_count(previously_downloaded=True))

        if self.total_thumbs_to_generate:
            logging.debug("%s to be generated; %s generated", self.total_thumbs_to_generate,
                          self.thumbnails_generated)

        scan_ids = self.tsql.get_all_devices()
        active_devices = ', '.join(self.rapidApp.devices[scan_id].display_name
                                   for scan_id in scan_ids
                                   if scan_id not in self.removed_devices)
        if len(self.removed_devices):
            logging.debug("Active devices: %s (%s removed)",
                          active_devices, len(self.removed_devices))
        else:
            logging.debug("Active devices: %s", active_devices)

    def validateModelConsistency(self):
        logging.debug("Validating thumbnail model consistency...")

        for idx, row in enumerate(self.rows):
            uid = row[0]
            if self.rpd_files.get(uid) is None:
                raise KeyError('Missing key in rpd files at row {}'.format(idx))
            if self.thumbnails.get(uid) is None:
                raise KeyError('Missing key in thumbnails at row {}'.format(idx))

        [self.tsql.validate_uid(uid=row[0]) for row in self.rows]
        for uid, row in self.uid_to_row.items():
            assert self.rows[row][0] == uid
        for uid in self.tsql.get_uids():
            assert uid in self.rpd_files
            assert uid in self.thumbnails
        logging.debug("...thumbnail model looks okay")

    def refresh(self, suppress_signal=False, rememberSelection=False) -> None:
        """
        Refresh thumbnail view after files have been added, the proximity filters
        are used, or the sort criteria is changed.

        :param suppress_signal: if True don't emit signals that layout is changing
        :param rememberSelection: remember which uids were selected before change,
         and reselect them
        """

        if rememberSelection:
            self.rememberSelection()

        if not suppress_signal:
            self.layoutAboutToBeChanged.emit()

        self.rows = self.tsql.get_view(
            sort_by=self.sort_by, sort_order=self.sort_order,
            show=self.show, proximity_col1=self.proximity_col1,
            proximity_col2=self.proximity_col2
        )
        self.uid_to_row = {row[0]: idx for idx, row in enumerate(self.rows)}

        if not suppress_signal:
            self.layoutChanged.emit()

        if rememberSelection:
            self.reselect()

    def _selectionModel(self) -> QItemSelectionModel:
        return self.rapidApp.thumbnailView.selectionModel()

    def rememberSelection(self):
        selection = self._selectionModel()
        selected = selection.selection()  # type: QItemSelection
        self.remember_selection_all_selected = len(selected) == len(self.rows)
        if not self.remember_selection_all_selected:
            self.remember_selection_selected_uids = [self.rows[index.row()][0]
                                                     for index in selected.indexes()]
            selection.reset()

    def reselect(self):
        if not self.remember_selection_all_selected:
            selection = self.rapidApp.thumbnailView.selectionModel()  # type: QItemSelectionModel
            new_selection = QItemSelection()  # type: QItemSelection
            rows = [self.uid_to_row[uid] for uid in self.remember_selection_selected_uids
                    if uid in self.uid_to_row]
            rows.sort()
            for first, last in runs(rows):
                new_selection.select(self.index(first, 0), self.index(last, 0))

            selection.select(new_selection, QItemSelectionModel.Select)

            for first, last in runs(rows):
                self.dataChanged.emit(self.index(first, 0), self.index(last, 0))

    def _resetRememberSelection(self):
        self.remember_selection_all_selected = None  # type: Optional[bool]
        self.remember_selection_selected_uids = []  # type: List[bytes]

    def rowCount(self, parent: QModelIndex=QModelIndex()) -> int:
        return len(self.rows)

    def flags(self, index: QModelIndex) -> Qt.ItemFlags:
        if not index.isValid():
            return Qt.NoItemFlags

        row = index.row()
        if row >= len(self.rows) or row < 0:
            return Qt.NoItemFlags

        uid = self.rows[row][0]
        rpd_file = self.rpd_files[uid]  # type: RPDFile

        if rpd_file.status == DownloadStatus.not_downloaded:
            return super().flags(index) | Qt.ItemIsEnabled | Qt.ItemIsSelectable
        else:
            return Qt.NoItemFlags

    def data(self, index: QModelIndex, role=Qt.DisplayRole):
        if not index.isValid():
            return None

        row = index.row()
        if row >= len(self.rows) or row < 0:
            return None

        uid = self.rows[row][0]
        rpd_file = self.rpd_files[uid]  # type: RPDFile

        if role == Qt.DisplayRole:
            # This is never displayed, but is (was?) used for filtering!
            return rpd_file.modification_time
        elif role == Roles.highlight:
            if rpd_file.scan_id == self.currently_highlighting_scan_id:
                return self.highlight_value
            else:
                return 0
        elif role == Qt.DecorationRole:
            return self.thumbnails[uid]
        elif role == Qt.CheckStateRole:
            if self.rows[row][1]:
                return Qt.Checked
            else:
                return Qt.Unchecked
        elif role == Roles.sort_extension:
            return rpd_file.extension
        elif role == Roles.filename:
            return rpd_file.name
        elif role == Roles.previously_downloaded:
            return rpd_file.previously_downloaded
        elif role == Roles.extension:
            return rpd_file.extension, rpd_file.extension_type
        elif role == Roles.download_status:
            return rpd_file.status
        elif role == Roles.job_code:
            return rpd_file.job_code
        elif role == Roles.has_audio:
            return rpd_file.has_audio()
        elif role == Roles.secondary_attribute:
            if rpd_file.xmp_file_full_name:
                return 'XMP'
            elif rpd_file.log_file_full_name:
                return 'LOG'
            else:
                return None
        elif role == Roles.path:
            if rpd_file.status in Downloaded:
                return rpd_file.download_full_file_name
            else:
                return rpd_file.full_file_name
        elif role == Roles.uri:
            return rpd_file.get_uri()
        elif role == Roles.camera_memory_card:
            return rpd_file.camera_memory_card_identifiers
        elif role == Roles.mtp:
            return rpd_file.is_mtp_device
        elif role == Roles.scan_id:
            return rpd_file.scan_id
        elif role == Roles.is_camera:
            return rpd_file.from_camera
        elif role == Qt.ToolTipRole:
            devices = self.rapidApp.devices
            if len(devices) > 1:
                device_name = devices[rpd_file.scan_id].display_name
            else:
                device_name = ''
            size = format_size_for_user(rpd_file.size)
            mtime = arrow.get(rpd_file.modification_time)

            if rpd_file.ctime_mtime_differ():
                ctime = arrow.get(rpd_file.ctime)

                humanized_ctime = _(
                    'Taken on %(date_time)s (%(human_readable)s)'
                ) % dict(
                        date_time=ctime.to('local').naive.strftime('%c'),
                        human_readable=ctime.humanize(locale=self.arrow_locale)
                )

                humanized_mtime = _(
                    'Modified on %(date_time)s (%(human_readable)s)'
                ) % dict(
                    date_time=mtime.to('local').naive.strftime('%c'),
                    human_readable=mtime.humanize(locale=self.arrow_locale)
                )
                humanized_file_time = '{}<br>{}'.format(humanized_ctime, humanized_mtime)
            else:
                humanized_file_time = _(
                    '%(date_time)s (%(human_readable)s)'
                ) % dict(
                    date_time=mtime.to('local').naive.strftime('%c'),
                    human_readable=mtime.humanize(locale=self.arrow_locale)
                )

            humanized_file_time = humanized_file_time.replace(' ', '&nbsp;')

            if not device_name:
                msg = '<b>{}</b><br>{}<br>{}'.format(rpd_file.name, humanized_file_time, size)
            else:
                msg = '<b>{}</b><br>{}<br>{}<br>{}'.format(
                    rpd_file.name, device_name, humanized_file_time, size
                )

            if rpd_file.camera_memory_card_identifiers:
                if len(rpd_file.camera_memory_card_identifiers) > 1:
                    cards = _('Memory cards: %s') % make_internationalized_list(
                        rpd_file.camera_memory_card_identifiers
                    )
                else:
                    cards = _('Memory card: %s') % rpd_file.camera_memory_card_identifiers[0]
                msg += '<br>' + cards

            if rpd_file.status in Downloaded:
                path = rpd_file.download_path + os.sep
                downloaded_as = _('Downloaded as:')
                msg += '<br><br><i>%(downloaded_as)s</i><br>%(filename)s<br>%(path)s' % dict(
                    filename=rpd_file.download_name, path=path, downloaded_as=downloaded_as
                )

            if rpd_file.previously_downloaded:

                prev_datetime = arrow.get(rpd_file.prev_datetime, tzlocal())
                prev_date = _('%(date_time)s (%(human_readable)s)') % dict(
                    date_time=prev_datetime.naive.strftime('%c'),
                    human_readable=prev_datetime.humanize(locale=self.arrow_locale)
                )

                if rpd_file.prev_full_name != manually_marked_previously_downloaded:
                    path, prev_file_name = os.path.split(rpd_file.prev_full_name)
                    path += os.sep
                    msg += _(
                        '<br><br>Previous download:<br>%(filename)s<br>%(path)s<br>%(date)s'
                    ) % dict(date=prev_date, filename=prev_file_name, path=path)
                else:
                    msg += _(
                        '<br><br><i>Manually set as previously downloaded on %(date)s</i>'
                    ) % dict(date=prev_date)
            return msg

    def setData(self, index: QModelIndex, value, role: int) -> bool:
        if not index.isValid():
            return False

        row = index.row()
        if row >= len(self.rows) or row < 0:
            return False
        uid = self.rows[row][0]
        if role == Qt.CheckStateRole:
            self.tsql.set_marked(uid=uid, marked=value)
            self.rows[row] = (uid, value == True)
            self.dataChanged.emit(index, index)
            return True
        elif role == Roles.job_code:
            self.rpd_files[uid].job_code = value
            self.tsql.set_job_code_assigned(uids=[uid], job_code=True)
            self.dataChanged.emit(index, index)
            return True
        return False

    def setDataRange(self, indexes: Tuple[QModelIndex], value, role: int) -> bool:
        """
        Modify a range of indexes simultaneously
        :param indexes: the indexes
        :param value: new value to assign
        :param role: the role the value is associated with
        :return: True
        """
        valid_rows = (index.row() for index in indexes if index.isValid())
        rows = [row for row in valid_rows if 0 <= row < len(self.rows)]
        rows.sort()
        uids = [self.rows[row][0] for row in rows]

        if role == Roles.previously_downloaded:
            logging.debug("Manually setting %s files as previously downloaded", len(uids))
            # Set the files as unmarked
            self.tsql.set_list_marked(uids=uids, marked=False)
            for row, uid in zip(rows, uids):
                self.rows[row] = (uid, False)
            # Set the files as previously downloaded
            self.tsql.set_list_previously_downloaded(uids=uids, previously_downloaded=value)
            d = DownloadedSQL()
            now = datetime.datetime.now()
            for uid in uids:
                rpd_file = self.rpd_files[uid]
                rpd_file.previously_downloaded = value
                rpd_file.prev_full_name = manually_marked_previously_downloaded
                rpd_file.prev_datetime = now
                d.add_downloaded_file(
                    name=rpd_file.name, size=rpd_file.size,
                    modification_time=rpd_file.modification_time,
                    download_full_file_name=manually_marked_previously_downloaded
                )
            # Update Timeline formatting, if needed
            self.rapidApp.temporalProximity.previouslyDownloadedManuallySet(uids=uids)

        # Indicate to the list view that the rows have changed
        for first, last in runs(rows):
            self.dataChanged.emit(self.index(first, 0), self.index(last, 0))
        return True

    def assignJobCodesToMarkedFilesWithNoJobCode(self, job_code: str) -> None:
        """
        Called when assigning job codes when a download is initiated and not all
        files have had a job code assigned to them.

        :param job_code: job code to assign
        """

        uids = self.tsql.get_uids(marked=True, job_code=False)
        logging.debug("Assigning job code to %s files because a download was initiated", len(uids))
        for uid in uids:
            self.rpd_files[uid].job_code = job_code
            rows = [self.uid_to_row[uid] for uid in uids if uid in self.uid_to_row]
            rows.sort()
            for first, last in runs(rows):
                self.dataChanged.emit(self.index(first, 0), self.index(last, 0))
        self.tsql.set_job_code_assigned(uids=uids, job_code=True)

    def updateDisplayPostDataChange(self, scan_id: Optional[int]=None):
        if scan_id is not None:
            scan_ids = [scan_id]
        else:
            scan_ids = (scan_id for scan_id in self.rapidApp.devices)
        for scan_id in scan_ids:
            self.updateDeviceDisplayCheckMark(scan_id=scan_id)
        self.rapidApp.displayMessageInStatusBar()
        self.rapidApp.setDownloadCapabilities()

    def removeRows(self, position, rows=1, index=QModelIndex()) -> bool:
        """
        Removes Python list rows only, i.e. self.rows.

        Does not touch database or other variables.
        """

        self.beginRemoveRows(QModelIndex(), position, position + rows - 1)
        del self.rows[position:position + rows]
        self.endRemoveRows()
        return True

    def addOrUpdateDevice(self, scan_id: int) -> None:
        device_name = self.rapidApp.devices[scan_id].display_name
        self.tsql.add_or_update_device(scan_id=scan_id, device_name=device_name)

    def addFiles(self, scan_id: int, rpd_files: List[RPDFile], generate_thumbnail: bool) -> None:
        if not rpd_files:
            return

        thumbnail_rows = deque(maxlen=len(rpd_files))

        for rpd_file in rpd_files:
            uid = rpd_file.uid
            self.rpd_files[uid] = rpd_file

            if rpd_file.file_type == FileType.photo:
                self.thumbnails[uid] = self.photo_icon
            else:
                self.thumbnails[uid] = self.video_icon

            if generate_thumbnail:
                self.total_thumbs_to_generate += 1
                self.no_thumbnails_by_scan[rpd_file.scan_id] += 1

            tr = ThumbnailRow(
                uid=uid,
                scan_id=rpd_file.scan_id,
                mtime=rpd_file.modification_time,
                marked=not rpd_file.previously_downloaded,
                file_name=rpd_file.name,
                extension=rpd_file.extension,
                file_type=rpd_file.file_type,
                downloaded=False,
                previously_downloaded=rpd_file.previously_downloaded,
                job_code=False,
                proximity_col1=-1,
                proximity_col2=-1
            )

            thumbnail_rows.append(tr)

        self.add_buffer.extend(scan_id=scan_id, thumbnail_rows=thumbnail_rows)

        if self.add_buffer.should_flush():
            self.flushAddBuffer()
            marked_summary = self.getMarkedSummary()
            destinations_good = self.rapidApp.updateDestinationViews(marked_summary=marked_summary)
            self.rapidApp.destinationButton.setHighlighted(not destinations_good)
            if self.prefs.backup_files:
                backups_good = self.rapidApp.updateBackupView(marked_summary=marked_summary)
            else:
                backups_good = True
            self.rapidApp.destinationButton.setHighlighted(not destinations_good)
            self.rapidApp.backupButton.setHighlighted(not backups_good)

    def flushAddBuffer(self):
        if len(self.add_buffer):
            self.beginResetModel()

            for buffer in self.add_buffer.buffer.values():
                self.tsql.add_thumbnail_rows(thumbnail_rows=buffer)
            self.refresh(suppress_signal=True)

            self.add_buffer.reset(buffer_length=len(self.rows))

            self.endResetModel()

            self._resetHighlightingValues()
            self._resetRememberSelection()

    def getMarkedSummary(self) -> MarkedSummary:
        """
        :return: summary of files marked for download including sizes in bytes
        """

        size_photos_marked = self.getSizeOfFilesMarkedForDownload(FileType.photo)
        size_videos_marked = self.getSizeOfFilesMarkedForDownload(FileType.video)
        marked = self.getNoFilesAndTypesMarkedForDownload()
        return MarkedSummary(marked=marked, size_photos_marked=size_photos_marked,
                             size_videos_marked=size_videos_marked)

    def setFileSort(self, sort: Sort, order: Qt.SortOrder, show: Show) -> None:
        if self.sort_by != sort or self.sort_order != order or self.show != show:
            logging.debug("Changing layout due to sort change: %s, %s, %s", sort, order, show)
            self.sort_by = sort
            self.sort_order = order
            self.show = show
            self.refresh(rememberSelection=True)

    @pyqtSlot(int, CacheDirs)
    def cacheDirsReceived(self, scan_id: int, cache_dirs: CacheDirs) -> None:
        self.rapidApp.fileSystemFilter.setTempDirs([cache_dirs.photo_cache_dir,
                                                   cache_dirs.video_cache_dir])
        if scan_id in self.rapidApp.devices:
            self.rapidApp.devices[scan_id].photo_cache_dir = cache_dirs.photo_cache_dir
            self.rapidApp.devices[scan_id].video_cache_dir = cache_dirs.video_cache_dir

    @pyqtSlot(RPDFile, QPixmap)
    def thumbnailReceived(self, rpd_file: RPDFile, thumbnail: QPixmap) -> None:
        """
        A thumbnail has been generated by either the dedicated thumbnailing phase, or
        during the download by a daemon process.

        :param rpd_file: details of the file the thumbnail was geneerated for
        :param thumbnail: If isNull(), the thumbnail either could not be generated or
         did not need to be (because it already had been). Otherwise, this is
         the thumbnail to display.
        """

        uid = rpd_file.uid
        scan_id = rpd_file.scan_id

        if uid not in self.rpd_files or scan_id not in self.rapidApp.devices:
            # A thumbnail has been generated for a no longer displayed file
            return

        download_is_running = self.rapidApp.downloadIsRunning()

        if rpd_file.mdatatime_caused_ctime_change and not rpd_file.modified_via_daemon_process:
            rpd_file.mdatatime_caused_ctime_change = False
            if scan_id not in self.ctimes_differ:
                self.addCtimeDisparity(rpd_file=rpd_file)

        if not rpd_file.modified_via_daemon_process and self.rpd_files[uid].status in (
                DownloadStatus.not_downloaded, DownloadStatus.download_pending):
            # Only update the rpd_file if the file has not already been downloaded
            # TODO consider merging this no matter what the status
            self.rpd_files[uid] = rpd_file

        if not thumbnail.isNull():
            self.thumbnails[uid] = thumbnail
            # The thumbnail may or may not be displayed at this moment
            row = self.uid_to_row.get(uid)
            if row is not None:
                # logging.debug("Updating thumbnail row %s with new thumbnail", row)
                self.dataChanged.emit(self.index(row, 0), self.index(row, 0))
        else:
            logging.debug("Thumbnail was null: %s", rpd_file.name)

        if not rpd_file.modified_via_daemon_process:
            self.thumbnails_generated += 1
            self.no_thumbnails_by_scan[scan_id] -= 1
            log_state = False
            if self.no_thumbnails_by_scan[scan_id] == 0:
                if self.rapidApp.deviceState(scan_id) == DeviceState.thumbnailing:
                    self.rapidApp.devices.set_device_state(scan_id, DeviceState.idle)
                device = self.rapidApp.devices[scan_id]
                logging.info('Finished thumbnail generation for %s', device.name())

                if scan_id in self.ctimes_differ:
                    uids = self.tsql.get_uids_for_device(scan_id=scan_id)
                    rpd_files = [self.rpd_files[uid] for uid in uids]
                    self.rapidApp.folder_preview_manager.add_rpd_files(rpd_files=rpd_files)
                    self.processCtimeDisparity(scan_id=scan_id)
                log_state = True

            if self.thumbnails_generated == self.total_thumbs_to_generate:
                self.thumbnails_generated = 0
                self.total_thumbs_to_generate = 0
                if not download_is_running:
                    self.rapidApp.updateProgressBarState()
            elif self.total_thumbs_to_generate and not download_is_running:
                self.rapidApp.updateProgressBarState(thumbnail_generated=True)

            if not download_is_running:
                self.rapidApp.displayMessageInStatusBar()

            if log_state:
                self.logState()

        else:
            self.rapidApp.thumbnailGeneratedPostDownload(rpd_file=rpd_file)

    def addCtimeDisparity(self, rpd_file: RPDFile) -> None:
        """
        Track the fact that there was a disparity between the creation time and
        modification time for a file, that was identified either during a download
        or during a scan
        :param rpd_file: sample rpd_file (scan id of the device will be taken from it)
        """

        logging.info('Metadata time differs from file modification time for '
                     '%s (with possibly more to come, but these will not be logged)',
                     rpd_file.full_file_name)

        scan_id = rpd_file.scan_id
        self.ctimes_differ.append(scan_id)
        self.rapidApp.temporalProximity.setState(TemporalProximityState.ctime_rebuild)
        if not self.rapidApp.downloadIsRunning():
            self.rapidApp.folder_preview_manager.remove_folders_for_device(
                scan_id=scan_id)
            self.rapidApp.notifyFoldersProximityRebuild(scan_id)

    def processCtimeDisparity(self, scan_id: int) -> None:
        """
        A device that had a disparity between the creation time and
        modification time for a file has been fully downloaded from.

        :param scan_id:
        :return:
        """
        self.ctimes_differ.remove(scan_id)
        if not self.ctimes_differ:
            self.rapidApp.temporalProximity.setState(TemporalProximityState.ctime_rebuild_proceed)
            self.rapidApp.generateTemporalProximityTableData(
                reason="a photo or video's creation time differed from its file "
                       "system modification time")

    def _get_cache_location(self, download_folder: str) -> str:
        if validate_download_folder(download_folder).valid:
            return download_folder
        else:
            folder = get_program_cache_directory(create_if_not_exist=True)
            if folder is not None:
                return folder
            else:
                return os.path.expanduser('~')

    def getCacheLocations(self) -> CacheDirs:
        photo_cache_folder = self._get_cache_location(self.rapidApp.prefs.photo_download_folder)
        video_cache_folder = self._get_cache_location(self.rapidApp.prefs.video_download_folder)
        return CacheDirs(photo_cache_folder, video_cache_folder)

    def generateThumbnails(self, scan_id: int, device: Device) -> None:
        """Initiates generation of thumbnails for the device."""

        if scan_id not in self.removed_devices:
            self.generating_thumbnails.add(scan_id)
            self.rapidApp.updateProgressBarState()
            cache_dirs = self.getCacheLocations()
            uids = self.tsql.get_uids_for_device(scan_id=scan_id)
            rpd_files = list((self.rpd_files[uid] for uid in uids))

            need_video_cache_dir = False
            if device.device_type == DeviceType.camera:
                need_video_cache_dir = device.entire_video_required or \
                    self.tsql.any_files_of_type(scan_id, FileType.video)

            gen_args = (
                scan_id, rpd_files, device.name(), self.rapidApp.prefs.proximity_seconds,
                cache_dirs, need_video_cache_dir, device.camera_model, device.camera_port,
                device.entire_video_required
            )
            self.thumbnailer.generateThumbnails(*gen_args)

    def resetThumbnailTracking(self):
        self.thumbnails_generated = 0
        self.total_thumbs_to_generate = 0

    def _deleteRows(self, uids: List[bytes]) -> None:
        """
        Delete a list of thumbnails from the thumbnail display

        :param uids: files to remove
        """

        rows = [self.uid_to_row[uid] for uid in uids]

        if rows:
            # Generate groups of rows, and remove that group
            # Must do it in reverse!
            rows.sort()
            rrows = reversed(list(runs(rows)))
            for first, last in rrows:
                no_rows = last - first + 1
                self.removeRows(first, no_rows)

            self.uid_to_row = {row[0]: idx for idx, row in enumerate(self.rows)}

    def purgeRpdFiles(self, uids: List[bytes]) -> None:
        for uid in uids:
            del self.thumbnails[uid]
            del self.rpd_files[uid]

    def clearAll(self, scan_id: Optional[int]=None, keep_downloaded_files: bool=False) -> bool:
        """
        Removes files from display and internal tracking.

        If scan_id is not None, then only files matching that scan_id
        will be removed. Otherwise, everything will be removed, regardless of
        the keep_downloaded_files parameter..

        If keep_downloaded_files is True, files will not be removed if
        they have been downloaded.

        Two aspects to this task:
         1. remove files list of rows which drive the list view display
         2. remove files from backend DB and from thumbnails and rpd_files lists.

        :param scan_id: if None, keep_downloaded_files must be False
        :param keep_downloaded_files: don't remove thumbnails if they represent
         files that have now been downloaded. Ignored if no device is passed.
        :return: True if any thumbnail was removed (irrespective of whether
        it was displayed at this moment), else False
        """

        if scan_id is None and not keep_downloaded_files:
            files_removed = self.tsql.any_files()
            logging.debug("Clearing all thumbnails for all devices")
            self.initialize()
            return files_removed
        else:
            assert scan_id is not None

            if not keep_downloaded_files:
                files_removed = self.tsql.any_files(scan_id=scan_id)
            else:
                files_removed = self.tsql.any_files_to_download(scan_id=scan_id)

            if keep_downloaded_files:
                logging.debug("Clearing all non-downloaded thumbnails for scan id %s", scan_id)
            else:
                logging.debug("Clearing all thumbnails for scan id %s", scan_id)
            # Generate list of displayed thumbnails to remove
            if keep_downloaded_files:
                uids = self.getDisplayedUids(scan_id=scan_id)
            else:
                uids = self.getDisplayedUids(scan_id=scan_id, downloaded=None)

            self._deleteRows(uids)

            # Delete from DB and thumbnails and rpd_files lists
            if keep_downloaded_files:
                uids = self.tsql.get_uids(scan_id=scan_id, downloaded=False)
            else:
                uids = self.tsql.get_uids(scan_id=scan_id)

            logging.debug("Removing %s thumbnail and rpd_files rows", len(uids))
            self.purgeRpdFiles(uids)

            uids = [row.uid for row in self.add_buffer[scan_id]]
            if uids:
                logging.debug("Removing additional %s thumbnail and rpd_files rows", len(uids))
                self.purgeRpdFiles(uids)

            self.add_buffer.purge(scan_id=scan_id)
            self.add_buffer.set_buffer_length(len(self.rows))

            if keep_downloaded_files:
                self.tsql.delete_files_by_scan_id(scan_id=scan_id, downloaded=False)
            else:
                self.tsql.delete_files_by_scan_id(scan_id=scan_id)

            self.removed_devices.add(scan_id)

            if scan_id in self.no_thumbnails_by_scan:
                self.recalculateThumbnailsPercentage(scan_id=scan_id)
            self.rapidApp.displayMessageInStatusBar()

            if self.tsql.get_count(scan_id=scan_id) == 0:
                self.tsql.delete_device(scan_id=scan_id)

            if scan_id in self.ctimes_differ:
                self.ctimes_differ.remove(scan_id)

            # self.validateModelConsistency()

            return files_removed

    def clearCompletedDownloads(self) -> None:
        logging.debug("Clearing all completed download thumbnails")

        # Get uids for complete downloads that are currently displayed
        uids = self.getDisplayedUids(downloaded=True)
        self._deleteRows(uids)

        # Now get uids of all downloaded files, regardless of whether they're
        # displayed at the moment
        uids = self.tsql.get_uids(downloaded=True)
        logging.debug("Removing %s thumbnail and rpd_files rows", len(uids))
        self.purgeRpdFiles(uids)

        # Delete the files from the internal database that drives the display
        self.tsql.delete_uids(uids)

    def filesAreMarkedForDownload(self, scan_id: Optional[int]=None) -> bool:
        """
        Checks for the presence of checkmark besides any file that has
        not yet been downloaded.

        :param: scan_id: if specified, only for that device
        :return: True if there is any file that the user has indicated
        they intend to download, else False.
        """

        return self.tsql.any_files_marked(scan_id=scan_id)

    def getNoFilesMarkedForDownload(self) -> int:
        return self.tsql.get_count(marked=True)

    def getNoHiddenFiles(self) -> int:
        if self.rapidApp.showOnlyNewFiles():
            return self.tsql.get_count(previously_downloaded=True, downloaded=False)
        else:
            return 0

    def getNoFilesAndTypesMarkedForDownload(self) -> FileTypeCounter:
        no_photos = self.tsql.get_count(marked=True, file_type=FileType.photo)
        no_videos = self.tsql.get_count(marked=True, file_type=FileType.video)
        f = FileTypeCounter()
        f[FileType.photo] = no_photos
        f[FileType.video] = no_videos
        return f

    def getSizeOfFilesMarkedForDownload(self, file_type: FileType) -> int:
        uids = self.tsql.get_uids(marked=True, file_type=file_type)
        return sum(self.rpd_files[uid].size for uid in uids)

    def getNoFilesAvailableForDownload(self) -> FileTypeCounter:
        no_photos = self.tsql.get_count(downloaded=False, file_type=FileType.photo)
        no_videos = self.tsql.get_count(downloaded=False, file_type=FileType.video)
        f = FileTypeCounter()
        f[FileType.photo] = no_photos
        f[FileType.video] = no_videos
        return f

    def getNoFilesSelected(self) -> FileTypeCounter:
        selection = self._selectionModel()
        selected = selection.selection()  # type: QItemSelection

        if not len(selected) == len(self.rows):
            # not all files are selected
            selected_uids = [self.rows[index.row()][0] for index in selected.indexes()]
            return FileTypeCounter(self.rpd_files[uid].file_type for uid in selected_uids)
        else:
            return self.getDisplayedCounter()

    def getCountNotPreviouslyDownloadedAvailableForDownload(self) -> int:
        return self.tsql.get_count(previously_downloaded=False, downloaded=False)

    def getAllDownloadableRPDFiles(self) -> List[RPDFile]:
        uids = self.tsql.get_uids(downloaded=False)
        return [self.rpd_files[uid] for uid in uids]

    def getFilesMarkedForDownload(self, scan_id: Optional[int]) -> DownloadFiles:
        """
        Returns a dict of scan ids and associated files the user has
        indicated they want to download, and whether there are photos
        or videos included in the download.

        Exclude files from which a device is still scanning.

        :param scan_id: if not None, then returns those files only from
        the device associated with that scan_id
        :return: namedtuple DownloadFiles with defaultdict() indexed by
        scan_id with value List(rpd_file), and defaultdict() indexed by
        scan_id with value DownloadStats
        """

        if scan_id is None:
            exclude_scan_ids = list(self.rapidApp.devices.scanning)
        else:
            exclude_scan_ids = None

        files = defaultdict(list)
        download_stats = defaultdict(DownloadStats)
        camera_access_needed = defaultdict(bool)
        download_photos = download_videos = False

        uids = self.tsql.get_uids(scan_id=scan_id, marked=True, downloaded=False,
                                  exclude_scan_ids=exclude_scan_ids)

        for uid in uids:
            rpd_file = self.rpd_files[uid] # type: RPDFile

            scan_id = rpd_file.scan_id
            files[scan_id].append(rpd_file)

            # TODO contemplate using a counter here
            if rpd_file.file_type == FileType.photo:
                download_photos = True
                download_stats[scan_id].no_photos += 1
                download_stats[scan_id].photos_size_in_bytes += rpd_file.size
            else:
                download_videos = True
                download_stats[scan_id].no_videos += 1
                download_stats[scan_id].videos_size_in_bytes += rpd_file.size
            if rpd_file.from_camera and not rpd_file.cache_full_file_name:
                camera_access_needed[scan_id] = True

            # Need to generate a thumbnail after a file has been downloaded
            # if generating FDO thumbnails or if the orientation of the
            # thumbnail we may have is unknown

            if self.sendToDaemonThumbnailer(rpd_file=rpd_file):
                download_stats[scan_id].post_download_thumb_generation += 1

        # self.validateModelConsistency()
        if download_photos:
            if download_videos:
                download_types = DownloadingFileTypes.photos_and_videos
            else:
                download_types = DownloadingFileTypes.photos
        elif download_videos:
            download_types = DownloadingFileTypes.videos
        else:
            download_types = None

        return DownloadFiles(
            files=files,
            download_types=download_types,
            download_stats=download_stats,
            camera_access_needed=camera_access_needed
        )

    def sendToDaemonThumbnailer(self, rpd_file: RPDFile) -> bool:
        """
        Determine if the file needs to be sent for thumbnail generation
        by the post download daemon.

        :param rpd_file: file to analyze
        :return: True if need to send, False otherwise
        """

        return (self.prefs.generate_thumbnails and
                    ((self.prefs.save_fdo_thumbnails and rpd_file.should_write_fdo()) or
                     rpd_file.thumbnail_status not in (ThumbnailCacheStatus.ready,
                                                       ThumbnailCacheStatus.fdo_256_ready)))

    def markDownloadPending(self, files: Dict[int, List[RPDFile]]) -> None:
        """
        Sets status to download pending and updates thumbnails display.

        Assumes all marked files are being downloaded.

        :param files: rpd_files by scan
        """

        uids = [rpd_file.uid for scan_id in files for rpd_file in files[scan_id]]
        rows = [self.uid_to_row[uid] for uid in uids if uid in self.uid_to_row]
        for row in rows:
            uid = self.rows[row][0]
            self.rows[row] = (uid, False)
        self.tsql.set_list_marked(uids=uids, marked=False)

        for uid in uids:
            self.rpd_files[uid].status = DownloadStatus.download_pending

        rows.sort()
        for first, last in runs(rows):
            self.dataChanged.emit(self.index(first, 0), self.index(last, 0))

    def markThumbnailsNeeded(self, rpd_files: List[RPDFile]) -> bool:
        """
        Analyzes the files that will be downloaded, and sees if any of
        them still need to have their thumbnails generated.

        Marks generate_thumbnail in each rpd_file those for that need
        thumbnails.

        :param rpd_files: list of files to examine
        :return: True if at least one thumbnail needs to be generated
        """

        generation_needed = False
        for rpd_file in rpd_files:
            if rpd_file.uid not in self.thumbnails:
                rpd_file.generate_thumbnail = True
                generation_needed = True
        return generation_needed

    def getNoFilesRemaining(self, scan_id: Optional[int]=None) -> int:
        """
        :param scan_id: if None, returns files remaining to be
         downloaded for all scan_ids, else only for that scan_id.
        :return the number of files that have not yet been downloaded
        """

        return self.tsql.get_count(scan_id=scan_id, downloaded=False)

    def updateSelectionAfterProximityChange(self) -> None:
        if self._selectionModel().hasSelection():
            # completely reset the existing selection
            self._selectionModel().reset()
            self.dataChanged.emit(self.index(0, 0), self.index(len(self.rows)-1, 0))

        select_all_photos = self.rapidApp.selectAllPhotosCheckbox.isChecked()
        select_all_videos = self.rapidApp.selectAllVideosCheckbox.isChecked()
        if select_all_photos:
            self.selectAll(select_all=select_all_photos, file_type=FileType.photo)
        if select_all_videos:
            self.selectAll(select_all=select_all_videos, file_type=FileType.video)

    def selectAll(self, select_all: bool, file_type: FileType)-> None:
        """
        Check or deselect all visible files that are not downloaded.

        :param select_all:  if True, select, else deselect
        :param file_type: the type of files to select/deselect
        """

        uids = self.getDisplayedUids(file_type=file_type)

        if not uids:
            return

        if select_all:
            action = "Selecting all %s"
        else:
            action = "Deslecting all %ss"

        logging.debug(action, file_type.name)

        selection = self._selectionModel()
        selected = selection.selection()  # type: QItemSelection

        if select_all:
            # print("gathering unique ids")
            rows = [self.uid_to_row[uid] for uid in uids]
            # print(len(rows))
            # print('doing sort')
            rows.sort()
            new_selection = QItemSelection()  # type: QItemSelection
            # print("creating new selection")
            for first, last in runs(rows):
                new_selection.select(self.index(first, 0), self.index(last, 0))
            # print('merging select')
            new_selection.merge(selected, QItemSelectionModel.Select)
            # print('resetting')
            selection.reset()
            # print('doing select')
            selection.select(new_selection, QItemSelectionModel.Select)
        else:
            # print("gathering unique ids from existing selection")
            if file_type == FileType.photo:
                keep_type = FileType.video
            else:
                keep_type = FileType.photo
            # print("filtering", keep_type)
            keep_rows = [index.row() for index in selected.indexes()
                         if self.rpd_files[self.rows[index.row()][0]].file_type == keep_type]
            rows = [index.row() for index in selected.indexes()]
            # print(len(keep_rows), len(rows))
            # print("sorting rows to keep")
            keep_rows.sort()
            new_selection = QItemSelection()  # type: QItemSelection
            # print("creating new selection")
            for first, last in runs(keep_rows):
                new_selection.select(self.index(first, 0), self.index(last, 0))
            # print('resetting')
            selection.reset()
            self.selectionReset.emit()
            # print('doing select')
            selection.select(new_selection, QItemSelectionModel.Select)

        # print('doing data changed')
        for first, last in runs(rows):
            self.dataChanged.emit(self.index(first, 0), self.index(last, 0))
        # print("finished")

    def checkAll(self, check_all: bool,
                 file_type: Optional[FileType]=None,
                 scan_id: Optional[int]=None) -> None:
        """
        Check or uncheck all visible files that are not downloaded.

        A file is "visible" if it is in the current thumbnail display.
        That means if files are not showing because they are previously
        downloaded, they will not be affected. Likewise, if temporal
        proximity rows are selected, only those files are affected.

        Runs in the main thread and is thus time sensitive.

        :param check_all: if True, mark as checked, else unmark
        :param file_type: if specified, files must be of specified type
        :param scan_id: if specified, affects only files for that scan
        """

        uids = self.getDisplayedUids(marked=not check_all, file_type=file_type, scan_id=scan_id)
        self.tsql.set_list_marked(uids=uids, marked=check_all)
        rows = [self.uid_to_row[uid] for uid in uids]
        for row in rows:
            self.rows[row] = (self.rows[row][0], check_all)
        rows.sort()
        for first, last in runs(rows):
            self.dataChanged.emit(self.index(first, 0), self.index(last, 0))

        self.updateDeviceDisplayCheckMark(scan_id=scan_id)
        self.rapidApp.displayMessageInStatusBar()
        self.rapidApp.setDownloadCapabilities()

    def getTypeCountForProximityCell(self, col1id: Optional[int]=None,
                             col2id: Optional[int]=None) -> str:
        """
        Generates a string displaying how many photos and videos are
        in the proximity table cell
        """
        assert not (col1id is None and col2id is None)
        if col2id is not None:
            col2id = [col2id]
        else:
            col1id = [col1id]
        uids = self.tsql.get_uids(proximity_col1=col1id, proximity_col2=col2id)
        file_types = (self.rpd_files[uid].file_type for uid in uids)
        return FileTypeCounter(file_types).summarize_file_count()[0]

    def getDisplayedUids(self, scan_id: Optional[int]=None,
                         marked: Optional[bool]=None,
                         file_type: Optional[FileType]=None,
                         downloaded: Optional[bool]=False) -> List[bytes]:
        return self.tsql.get_uids(scan_id=scan_id, downloaded=downloaded, show=self.show,
                                  proximity_col1=self.proximity_col1,
                                  proximity_col2=self.proximity_col2,
                                  marked=marked, file_type=file_type)

    def getFirstUidFromUidList(self, uids: List[bytes]) -> Optional[bytes]:
        return self.tsql.get_first_uid_from_uid_list(
            sort_by=self.sort_by, sort_order=self.sort_order,
            show=self.show, proximity_col1=self.proximity_col1,
            proximity_col2=self.proximity_col2,
            uids=uids
        )

    def getDisplayedCount(self, scan_id: Optional[int] = None,
                          marked: Optional[bool] = None) -> int:
        return self.tsql.get_count(scan_id=scan_id, downloaded=False, show=self.show,
                                   proximity_col1=self.proximity_col1,
                                   proximity_col2=self.proximity_col2, marked=marked)

    def getDisplayedCounter(self) -> FileTypeCounter:
        no_photos = self.tsql.get_count(downloaded=False, file_type=FileType.photo, show=self.show,
                                   proximity_col1=self.proximity_col1,
                                   proximity_col2=self.proximity_col2)
        no_videos = self.tsql.get_count(downloaded=False, file_type=FileType.video, show=self.show,
                                   proximity_col1=self.proximity_col1,
                                   proximity_col2=self.proximity_col2)
        f = FileTypeCounter()
        f[FileType.photo] = no_photos
        f[FileType.video] = no_videos
        return f

    def _getSampleFileNonCamera(self, file_type: FileType) -> Optional[RPDFile]:
        """
        Attempt to return a sample file used to illustrate file renaming and subfolder
        generation, but only if it's not from a camera.
        :return:
        """

        devices = self.rapidApp.devices
        exclude_scan_ids = [s_id for s_id, device in devices.devices.items()
                            if device.device_type == DeviceType.camera]
        if not exclude_scan_ids:
            exclude_scan_ids = None

        uid = self.tsql.get_single_file_of_type(file_type=file_type,
                                                exclude_scan_ids=exclude_scan_ids)
        if uid is not None:
            return self.rpd_files[uid]
        else:
            return None

    def getSampleFile(self, scan_id: int,
                      device_type: DeviceType,
                      file_type: FileType) -> Optional[RPDFile]:
        """
        Attempt to return a sample file used to illustrate file renaming and subfolder
        generation.

        If the device_type is a camera, then search only for
        a downloaded instance of the file.

        If the device is not a camera, prefer a non-downloaded file
        over a downloaded file for that scan_id.

        If no file is available for that scan_id, try again with another scan_id.

        :param scan_id:
        :param device_type:
        :param file_type:
        :return:
        """


        if device_type == DeviceType.camera:
            uid = self.tsql.get_single_file_of_type(scan_id=scan_id, file_type=file_type,
                                                    downloaded=True)
            if uid is not None:
                return self.rpd_files[uid]
            else:
                # try find a *downloaded* file from another camera

                # could determine which devices to exclude in SQL but it's a little simpler
                # here
                devices = self.rapidApp.devices
                exclude_scan_ids = [s_id for s_id, device in devices.items()
                if device.device_type != DeviceType.camera]

                if not exclude_scan_ids:
                    exclude_scan_ids = None

                uid = self.tsql.get_single_file_of_type(file_type=file_type,
                                                        downloaded=True,
                                                        exclude_scan_ids=exclude_scan_ids)
                if uid is not None:
                    return self.rpd_files[uid]
                else:
                    return self._getSampleFileNonCamera(file_type=file_type)

        else:
            uid = self.tsql.get_single_file_of_type(scan_id=scan_id, file_type=file_type)
            if uid is not None:
                return self.rpd_files[uid]
            else:
                return self._getSampleFileNonCamera(file_type=file_type)

    def updateDeviceDisplayCheckMark(self, scan_id: int) -> None:
        if scan_id not in self.removed_devices:
            uid_count = self.getDisplayedCount(scan_id=scan_id)
            checked_uid_count = self.getDisplayedCount(scan_id=scan_id, marked=True)
            if uid_count == 0 or checked_uid_count == 0:
                checked = Qt.Unchecked
            elif uid_count != checked_uid_count:
                checked = Qt.PartiallyChecked
            else:
                checked = Qt.Checked
            self.rapidApp.mapModel(scan_id).setCheckedValue(checked, scan_id)

    def updateAllDeviceDisplayCheckMarks(self) -> None:
        for scan_id in self.rapidApp.devices:
            self.updateDeviceDisplayCheckMark(scan_id=scan_id)

    def highlightDeviceThumbs(self, scan_id) -> None:
        """
        Animate fade to and from highlight color for thumbnails associated
        with device.
        :param scan_id: device's id
        """

        if scan_id == self.currently_highlighting_scan_id:
            return

        self.resetHighlighting()

        self.currently_highlighting_scan_id = scan_id
        if scan_id != self.most_recent_highlighted_device:
            highlighting = [self.uid_to_row[uid] for uid in self.getDisplayedUids(scan_id=scan_id)]
            highlighting.sort()
            self.highlighting_rows = list(runs(highlighting))
            self.most_recent_highlighted_device = scan_id
        self.highlighting_timeline.setDirection(QTimeLine.Forward)
        self.highlighting_timeline.start()

    def resetHighlighting(self) -> None:
        if self.currently_highlighting_scan_id is not None:
            self.highlighting_timeline.stop()
            self.doHighlightDeviceThumbs(value=0)

    @pyqtSlot(int)
    def doHighlightDeviceThumbs(self, value: int) -> None:
        self.highlight_value = value
        for first, last in self.highlighting_rows:
            self.dataChanged.emit(self.index(first, 0), self.index(last, 0))

    @pyqtSlot()
    def highlightPhaseFinished(self):
        self.currently_highlighting_scan_id = None

    def _resetHighlightingValues(self):
        self.most_recent_highlighted_device = None  # type: Optional[int]
        self.highlighting_rows = []  # type: List[int]

    def terminateThumbnailGeneration(self, scan_id: int) -> bool:
        """
        Terminates thumbnail generation if thumbnails are currently
        being generated for this scan_id
        :return True if thumbnail generation had to be terminated, else
        False
        """

        # the slot for when a thumbnailing operation is terminated is in the
        # main window - thumbnailGenerationStopped()
        terminate = scan_id in self.generating_thumbnails
        if terminate:
            self.thumbnailer.stop_worker(scan_id)
            # TODO update this check once checking for thumnbnailing code is more robust
            # note that check == 1 because it is assumed the scan id has not been deleted
            # from the device collection
            if len(self.rapidApp.devices.thumbnailing) == 1:
                self.resetThumbnailTracking()
            else:
                self.recalculateThumbnailsPercentage(scan_id=scan_id)
        return terminate

    def recalculateThumbnailsPercentage(self, scan_id: int) -> None:
        """
        Adjust % of thumbnails generated calculations after device removal.

        :param scan_id: id of removed device
        """

        self.total_thumbs_to_generate -= self.no_thumbnails_by_scan[scan_id]
        self.rapidApp.updateProgressBarState()
        del self.no_thumbnails_by_scan[scan_id]

    def updateStatusPostDownload(self, rpd_file: RPDFile):
        # self.validateModelConsistency()

        uid = rpd_file.uid
        self.rpd_files[uid] = rpd_file
        self.tsql.set_downloaded(uid=uid, downloaded=True)
        row = self.uid_to_row.get(uid)

        if row is not None:
            self.dataChanged.emit(self.index(row, 0), self.index(row, 0))

    def filesRemainToDownload(self, scan_id: Optional[int]=None) -> bool:
        """
        :return True if any files remain that are not downloaded, else
         returns False
        """
        return self.tsql.any_files_to_download(scan_id)

    def dataForProximityGeneration(self) -> List[ThumbnailDataForProximity]:
        return [ThumbnailDataForProximity(uid=rpd_file.uid,
                                          ctime=rpd_file.ctime,
                                          file_type=rpd_file.file_type,
                                          previously_downloaded=rpd_file.previously_downloaded)
                for rpd_file in self.rpd_files.values()]

    def assignProximityGroups(self, col1_col2_uid: List[Tuple[int, int, bytes]]) -> None:
        """
        For every uid, associates it with a cell in the temporal proximity view.

        Relevant columns are col 1 and col 2.
        """

        self.tsql.assign_proximity_groups(col1_col2_uid)

    def setProximityGroupFilter(self, col1: Optional[Sequence[int]],
                                col2: Optional[Sequence[int]]) -> None:
        """
        Filter display of thumbnails based on what cells the user has clicked in the
        Temporal Proximity view.

        Relevant columns are col 1 and col 2.
        """

        if col1 != self.proximity_col1 or col2 != self.proximity_col2:
            self.proximity_col1 = col1
            self.proximity_col2 = col2
            self.refresh()

    def anyCheckedFilesFiltered(self) -> bool:
        """
        :return: True if any files checked for download are currently
         not displayed because they are filtered
        """

        return self.tsql.get_count(marked=True) != self.getDisplayedCount(marked=True)

    def anyFileNotPreviouslyDownloaded(self, uids: List[bytes]) -> bool:
        return self.tsql.any_not_previously_downloaded(uids=uids)

    def getFileDownloadsCompleted(self) -> FileTypeCounter:
        """
        :return: counter for how many photos and videos have their downloads completed
         whether successfully or not
        """

        return FileTypeCounter(
            {
                FileType.photo: self.tsql.get_count(downloaded=True, file_type=FileType.photo),
                FileType.video: self.tsql.get_count(downloaded=True, file_type=FileType.video)
            }
        )

    def anyCompletedDownloads(self) -> bool:
        """
        :return: True if any files have been downloaded (including failures)
        """

        return self.tsql.any_files_download_completed()

    def jobCodeNeeded(self) -> bool:
        """
        :return: True if any files checked for download do not have job codes
         assigned to them
        """

        return self.tsql.any_marked_file_no_job_code()

    def getNoFilesJobCodeNeeded(self) -> FileTypeCounter:
        """
        :return: the number of marked files that need a job code assigned to them, and the
         file types they will be applied to.
        """

        no_photos = self.tsql.get_count(marked=True, file_type=FileType.photo, job_code=False)
        no_videos = self.tsql.get_count(marked=True, file_type=FileType.video, job_code=False)

        f = FileTypeCounter()
        f[FileType.photo] = no_photos
        f[FileType.video] = no_videos

        return f


class ThumbnailView(QListView):
    def __init__(self, parent: QWidget) -> None:
        style = """QAbstractScrollArea { background-color: %s;}""" % ThumbnailBackgroundName
        super().__init__(parent)
        self.rapidApp = parent
        self.setViewMode(QListView.IconMode)
        self.setResizeMode(QListView.Adjust)
        self.setStyleSheet(style)
        self.setUniformItemSizes(True)
        self.setSpacing(8)
        self.setSelectionMode(QAbstractItemView.ExtendedSelection)

    def setScrollTogether(self, on: bool) -> None:
        """
        Turn on or off the linking of scrolling the Timeline with the Thumbnail display.

        Called from the Proximity (Timeline) widget

        :param on: whether to turn on or off
        """

        if on:
            self.verticalScrollBar().valueChanged.connect(self.scrollTimeline)
        else:
            self.verticalScrollBar().valueChanged.disconnect(self.scrollTimeline)

    def _scrollTemporalProximity(self, row: Optional[int]=None,
                                 index: Optional[QModelIndex]=None) -> None:
        temporalProximity = self.rapidApp.temporalProximity
        temporalProximity.setScrollTogether(False)
        if row is None:
            row = index.row()
        model = self.model()
        rows = model.rows
        uid = rows[row][0]
        temporalProximity.scrollToUid(uid=uid)
        temporalProximity.setScrollTogether(True)

    @pyqtSlot(QMouseEvent)
    def mousePressEvent(self, event: QMouseEvent) -> None:
        """
        Filter selection changes when click is on a thumbnail checkbox.

        When the user has selected multiple items (thumbnails), and
        then clicks one of the checkboxes, Qt's default behaviour is to
        treat that click as selecting the single item, because it doesn't
        know about our checkboxes. Therefore if the user is in fact
        clicking on a checkbox, we need to filter that event.

        Note that no matter what we do here, the delegate's editorEvent
        will still be triggered.

        :param event: the mouse click event
        """

        checkbox_clicked = False
        index = self.indexAt(event.pos())
        row = index.row()
        if row >= 0:
            rect = self.visualRect(index)  # type: QRect
            delegate = self.itemDelegate(index)  # type: ThumbnailDelegate
            checkboxRect = delegate.getCheckBoxRect(rect)
            checkbox_clicked = checkboxRect.contains(event.pos())
            if checkbox_clicked:
                status = index.data(Roles.download_status)  # type: DownloadStatus
                checkbox_clicked = status not in Downloaded

        if not checkbox_clicked:
            if self.rapidApp.prefs.auto_scroll and row >= 0:
                self._scrollTemporalProximity(row=row)
            super().mousePressEvent(event)

    @pyqtSlot(int)
    def scrollTimeline(self, value) -> None:
        index = self.indexAt(self.topLeft())  # type: QModelIndex
        if index.isValid():
            self._scrollTemporalProximity(index=index)

    def topLeft(self) -> QPoint:
        return QPoint(thumbnail_margin, thumbnail_margin)

    def visibleRows(self):
        """
        Yield rows visible in viewport. Not currently used or properly tested.
        """

        rect = self.viewport().contentsRect()
        width = self.itemDelegate().width
        last_row = rect.bottomRight().x() // width * width
        topLeft = rect.topLeft() + QPoint(10, 10)
        top = self.indexAt(topLeft)
        if top.isValid():
            bottom = self.indexAt(QPoint(last_row, rect.bottomRight().y()))
            if not bottom.isValid():
                # take a guess with an arbitrary figure
                bottom = self.index(top.row() + 15)
            for row in range(top.row(), bottom.row() + 1):
                yield row

    def scrollToUids(self, uids: List[bytes]) -> None:
        """
        Scroll the Thumbnail Display to the first visible uid from the list of uids.

        Remember not all uids are necessarily visible in the Thumbnail Display,
        because of filtering.

        :param uids: list of uids to scroll to
        """
        model = self.model()  # type: ThumbnailListModel
        if self.rapidApp.showOnlyNewFiles():
            uid = model.getFirstUidFromUidList(uids=uids)
            if uid is None:
                return
        else:
            uid = uids[0]
<<<<<<< HEAD
        row = model.uid_to_row[uid]
        index = model.index(row, 0)
        self.scrollTo(index, QAbstractItemView.PositionAtTop)
=======
        try:
            row = model.uid_to_row[uid]
        except KeyError:
            logging.debug("Ignoring scroll request to unknown thumbnail")
        else:
            index = model.index(row, 0)
            self.scrollTo(index, QAbstractItemView.PositionAtTop)
>>>>>>> 8351a36c


class ThumbnailDelegate(QStyledItemDelegate):
    """
    Render thumbnail cells
    """

    def __init__(self, rapidApp, parent=None) -> None:
        super().__init__(parent)
        self.rapidApp = rapidApp

        self.checkboxStyleOption = QStyleOptionButton()
        self.checkboxRect = QApplication.style().subElementRect(
            QStyle.SE_CheckBoxIndicator, self.checkboxStyleOption, None)
        self.checkbox_size = self.checkboxRect.size().height()

        self.downloadPendingIcon = QPixmap(':/download-pending.png')
        self.downloadedPixmap = QPixmap(':/downloaded.png')
        self.downloadedWarningPixmap = QPixmap(':/downloaded-with-warning.png')
        self.downloadedErrorPixmap = QPixmap(':/downloaded-with-error.png')
        self.audioIcon = QPixmap(':/audio.png')

        self.dimmed_opacity = 0.5

        self.image_width = max(ThumbnailSize.width, ThumbnailSize.height)
        self.image_height = self.image_width
        self.horizontal_margin = thumbnail_margin
        self.vertical_margin = thumbnail_margin
        self.image_footer = self.checkbox_size
        self.footer_padding = 5

        # Position of first memory card indicator
        self.card_x = max(self.checkboxRect.size().width(),
                          self.downloadPendingIcon.width(),
                          self.downloadedPixmap.width()) + \
                      self.horizontal_margin + self.footer_padding

        self.shadow_size = 2
        self.width = self.image_width + self.horizontal_margin * 2
        self.height = self.image_height + self.footer_padding \
                      + self.image_footer + self.vertical_margin * 2

        # Thumbnail is located in a 160px square...
        self.image_area_size = max(ThumbnailSize.width, ThumbnailSize.height)
        self.image_frame_bottom = self.vertical_margin + self.image_area_size

        self.contextMenu = QMenu()
        self.openInFileBrowserAct = self.contextMenu.addAction(_('Open in File Browser...'))
        self.openInFileBrowserAct.triggered.connect(self.doOpenInFileManagerAct)
        self.copyPathAct = self.contextMenu.addAction(_('Copy Path'))
        self.copyPathAct.triggered.connect(self.doCopyPathAction)
        # Translators: 'File' here applies to a single file. The command allows users to instruct
        # Rapid Photo Downloader that photos and videos have been previously downloaded by
        # another application.
        self.markFileDownloadedAct = self.contextMenu.addAction(_('Mark File as Downloaded'))
        self.markFileDownloadedAct.triggered.connect(self.doMarkFileDownloadedAct)
        # Translators: 'Files' here applies to two or more files
        self.markFilesDownloadedAct = self.contextMenu.addAction(_('Mark Files as Downloaded'))
        self.markFilesDownloadedAct.triggered.connect(self.doMarkFileDownloadedAct)
        # store the index in which the user right clicked
        self.clickedIndex = None  # type: QModelIndex

        self.color3 = QColor(CustomColors.color3.value)

        self.paleGray = QColor(PaleGray)
        self.darkGray = QColor(DarkGray)

        palette = QGuiApplication.palette()
        self.highlight = palette.highlight().color()  # type: QColor
        self.highlight_size = 3
        self.highlight_offset = 1
        self.highlightPen = QPen()
        self.highlightPen.setColor(self.highlight)
        self.highlightPen.setWidth(self.highlight_size)
        self.highlightPen.setStyle(Qt.SolidLine)
        self.highlightPen.setJoinStyle(Qt.MiterJoin)

        self.emblemFont = QFont()
        self.emblemFont.setPointSize(self.emblemFont.pointSize() - 3)
        metrics = QFontMetrics(self.emblemFont)
        # Determine the actual height of the largest extension, and the actual
        # width of all extenstions.
        # For our purposes, this is more accurate than the generic metrics.height()
        self.emblem_width = {}  # type: Dict[str, int]
        height = 0
        # Include the emblems for which memory card on a camera the file came from
        for ext in ALL_USER_VISIBLE_EXTENSIONS + ['1', '2']:
            ext = ext.upper()
            tbr = metrics.tightBoundingRect(ext)  # QRect
            self.emblem_width[ext] = tbr.width()
            height = max(height, tbr.height())

        # Set and calculate the padding to go around each emblem
        self.emblem_pad = height // 2
        self.emblem_height = height + self.emblem_pad * 2
        for ext in self.emblem_width:
            self.emblem_width[ext] = self.emblem_width[ext] + self.emblem_pad * 2

        self.jobCodeFont = QFont()
        self.jobCodeFont.setPointSize(self.jobCodeFont.pointSize() - 2)
        self.jobCodeMetrics = QFontMetrics(self.jobCodeFont)
        height = self.jobCodeMetrics.height()
        self.job_code_pad = height // 4
        self.job_code_height = height + self.job_code_pad * 2
        self.job_code_width = self.image_width
        self.job_code_text_width = self.job_code_width - self.job_code_pad * 2
        self.jobCodeBackground = QColor(DoubleDarkGray)
        # alternative would be functools.lru_cache() decorator, but it
        # is required to be a function. It's easier to keep everything
        # in this class, especially regarding the default font
        self.job_code_lru = dict()  # type: Dict[str, str]

        # Generate the range of colors to be displayed when highlighting
        # files from a particular device
        ch = Color(self.highlight.name())
        cg = Color(self.paleGray.name())
        self.colorGradient = [QColor(c.hex) for c in cg.range_to(ch, FadeSteps)]

    @pyqtSlot()
    def doCopyPathAction(self) -> None:
        index = self.clickedIndex
        if index:
            path = index.model().data(index, Roles.path)
            QApplication.clipboard().setText(path)

    @pyqtSlot()
    def doOpenInFileManagerAct(self) -> None:
        index = self.clickedIndex
        if index:
            uri = index.model().data(index, Roles.uri)
            open_in_file_manager(
                file_manager=self.rapidApp.file_manager,
                file_manager_type=self.rapidApp.file_manager_type,
                uri=uri
            )

    @pyqtSlot()
    def doMarkFileDownloadedAct(self) -> None:
        selectedIndexes = self.selectedIndexes()
        if selectedIndexes is None:
            return
        not_downloaded = tuple(
            index for index in selectedIndexes if not index.data(Roles.previously_downloaded)
        )  # type: Tuple[QModelIndex]
        thumbnailModel = self.rapidApp.thumbnailModel  # type: ThumbnailListModel
        thumbnailModel.setDataRange(not_downloaded, True, Roles.previously_downloaded)

    @pyqtSlot()
    def doMarkFileDownloadedAct(self) -> None:
        selectedIndexes = self.selectedIndexes()
        if selectedIndexes is None:
            return
        not_downloaded = tuple(
            index for index in selectedIndexes if not index.data(Roles.previously_downloaded)
        )  # type: Tuple[QModelIndex]
        thumbnailModel = self.rapidApp.thumbnailModel  # type: ThumbnailListModel
        thumbnailModel.setDataRange(not_downloaded, True, Roles.previously_downloaded)

    def paint(self, painter: QPainter, option: QStyleOptionViewItem, index: QModelIndex) -> None:
        if index is None:
            return

        # Save state of painter, restore on function exit
        painter.save()

        checked = index.data(Qt.CheckStateRole) == Qt.Checked
        previously_downloaded = index.data(Roles.previously_downloaded)
        extension, ext_type = index.data( Roles.extension)
        download_status = index.data( Roles.download_status) # type: DownloadStatus
        has_audio = index.data( Roles.has_audio)
        secondary_attribute = index.data(Roles.secondary_attribute)
        memory_cards = index.data(Roles.camera_memory_card) # type: List[int]
        highlight = index.data(Roles.highlight)
        job_code = index.data(Roles.job_code)  # type: Optional[str]

        # job_code = 'An extremely long and complicated Job Code'
        # job_code = 'Job Code'

        is_selected = option.state & QStyle.State_Selected

        x = option.rect.x()
        y = option.rect.y()

        # Draw rectangle in which the individual items will be placed
        boxRect = QRect(x, y, self.width, self.height)
        shadowRect = QRect(x + self.shadow_size, y + self.shadow_size,
                           self.width, self.height)

        painter.setRenderHint(QPainter.Antialiasing, True)
        painter.setPen(self.darkGray)
        painter.fillRect(shadowRect, self.darkGray)
        painter.drawRect(shadowRect)
        painter.setRenderHint(QPainter.Antialiasing, False)
        if highlight != 0:
            painter.fillRect(boxRect, self.colorGradient[highlight-1])
        else:
            painter.fillRect(boxRect, self.paleGray)

        if is_selected:
            hightlightRect = QRect(
                boxRect.left() + self.highlight_offset,
                boxRect.top() + self.highlight_offset,
                boxRect.width() - self.highlight_size,
                boxRect.height() - self.highlight_size
            )
            painter.setPen(self.highlightPen)
            painter.drawRect(hightlightRect)

        thumbnail = index.model().data(index, Qt.DecorationRole)
        if (previously_downloaded and not checked and
                download_status == DownloadStatus.not_downloaded):
            disabled = QPixmap(thumbnail.size())
            disabled.fill(Qt.transparent)
            p = QPainter(disabled)
            p.setBackgroundMode(Qt.TransparentMode)
            p.setBackground(QBrush(Qt.transparent))
            p.eraseRect(thumbnail.rect())
            p.setOpacity(self.dimmed_opacity)
            p.drawPixmap(0, 0, thumbnail)
            p.end()
            thumbnail = disabled

        thumbnail_width = thumbnail.size().width()
        thumbnail_height = thumbnail.size().height()

        thumbnailX = self.horizontal_margin + (self.image_area_size -
                                               thumbnail_width) // 2 + x
        thumbnailY = self.vertical_margin + (self.image_area_size -
                                               thumbnail_height) // 2 + y

        target = QRect(thumbnailX, thumbnailY, thumbnail_width,
                       thumbnail_height)
        source = QRect(0, 0, thumbnail_width, thumbnail_height)
        painter.drawPixmap(target, thumbnail, source)

        dimmed = previously_downloaded and not checked

        # Render the job code near the top of the square, if there is one
        if job_code:
            if is_selected:
                color = self.highlight
                painter.setOpacity(1.0)
            else:
                color = self.jobCodeBackground
                if not dimmed:
                    painter.setOpacity(0.75)
                else:
                    painter.setOpacity(self.dimmed_opacity)

            jobCodeRect = QRect(x + self.horizontal_margin, y + self.vertical_margin,
                                self.job_code_width, self.job_code_height)
            painter.fillRect(jobCodeRect, color)
            painter.setFont(self.jobCodeFont)
            painter.setPen(QColor(Qt.white))
            if job_code in self.job_code_lru:
                text = self.job_code_lru[job_code]
            else:
                text = self.jobCodeMetrics.elidedText(job_code, Qt.ElideRight,
                                                      self.job_code_text_width)
                self.job_code_lru[job_code] = text
            if not dimmed:
                painter.setOpacity(1.0)
            else:
                painter.setOpacity(self.dimmed_opacity)
            painter.drawText(jobCodeRect, Qt.AlignCenter, text)

        if dimmed:
            painter.setOpacity(self.dimmed_opacity)

        # painter.setPen(QColor(Qt.blue))
        # painter.drawText(x + 2, y + 15, str(index.row()))

        if has_audio:
            audio_x = self.width // 2 - self.audioIcon.width() // 2 + x
            audio_y = self.image_frame_bottom + self.footer_padding + y
            painter.drawPixmap(audio_x, audio_y, self.audioIcon)

        # Draw a small coloured box containing the file extension in the
        #  bottom right corner
        extension = extension.upper()
        # Calculate size of extension text
        painter.setFont(self.emblemFont)
        # em_width = self.emblemFontMetrics.width(extension)
        emblem_width = self.emblem_width[extension]
        emblem_rect_x = self.width - self.horizontal_margin - emblem_width + x
        emblem_rect_y = self.image_frame_bottom + self.footer_padding + y

        emblemRect = QRect(emblem_rect_x, emblem_rect_y,
                           emblem_width, self.emblem_height)  # type: QRect

        color = extensionColor(ext_type=ext_type)

        # Use an angular rect, because a rounded rect with anti-aliasing doesn't look too good
        painter.fillRect(emblemRect, color)
        painter.setPen(QColor(Qt.white))
        painter.drawText(emblemRect, Qt.AlignCenter, extension)

        # Draw another small colored box to the left of the
        # file extension box containing a secondary
        # attribute, if it exists. Currently the secondary attribute is
        # only an XMP file, but in future it could be used to display a
        # matching jpeg in a RAW+jpeg set
        if secondary_attribute:
            # Assume the attribute is already upper case
            sec_width = self.emblem_width[secondary_attribute]
            sec_rect_x = emblem_rect_x - self.footer_padding - sec_width
            color = QColor(self.color3)
            secRect = QRect(sec_rect_x, emblem_rect_y,
                            sec_width, self.emblem_height)
            painter.fillRect(secRect, color)
            painter.drawText(secRect, Qt.AlignCenter, secondary_attribute)

        if memory_cards:
            # if downloaded from a camera, and the camera has more than
            # one memory card, a list of numeric identifiers (i.e. 1 or
            # 2) identifying which memory card the file came from
            text_x = self.card_x + x
            for card in memory_cards:
                card = str(card)
                card_width = self.emblem_width[card]
                color = QColor(70, 70, 70)
                cardRect = QRect(text_x, emblem_rect_y,
                             card_width, self.emblem_height)
                painter.fillRect(cardRect, color)
                painter.drawText(cardRect, Qt.AlignCenter, card)
                text_x = text_x + card_width + self.footer_padding

        if dimmed:
            painter.setOpacity(1.0)

        if download_status == DownloadStatus.not_downloaded:
            checkboxStyleOption = QStyleOptionButton()
            if checked:
                checkboxStyleOption.state |= QStyle.State_On
            else:
                checkboxStyleOption.state |= QStyle.State_Off
            checkboxStyleOption.state |= QStyle.State_Enabled
            checkboxStyleOption.rect = self.getCheckBoxRect(option.rect)
            QApplication.style().drawControl(QStyle.CE_CheckBox, checkboxStyleOption, painter)
        else:
            if download_status == DownloadStatus.download_pending:
                pixmap = self.downloadPendingIcon
            elif download_status == DownloadStatus.downloaded:
                pixmap = self.downloadedPixmap
            elif (download_status == DownloadStatus.downloaded_with_warning or
                  download_status == DownloadStatus.backup_problem):
                pixmap = self.downloadedWarningPixmap
            elif (download_status == DownloadStatus.download_failed or
                  download_status == DownloadStatus.download_and_backup_failed):
                pixmap = self.downloadedErrorPixmap
            else:
                pixmap = None
            if pixmap is not None:
                painter.drawPixmap(option.rect.x() + self.horizontal_margin, emblem_rect_y,
                                   pixmap)

        painter.restore()

    def sizeHint(self, option: QStyleOptionViewItem, index:  QModelIndex) -> QSize:
        return QSize(
            self.width + self.shadow_size, self.height + self.shadow_size
        )

    def oneOrMoreNotDownloaded(self) -> Tuple[int, Plural]:
        i = 0
        selectedIndexes = self.selectedIndexes()
<<<<<<< HEAD
        noSelected = len(selectedIndexes)
        for index in selectedIndexes:
            if not index.data(Roles.previously_downloaded):
                i += 1
                if i == 2:
                    break
=======
        if selectedIndexes is None:
            noSelected = 0
        else:
            noSelected = len(selectedIndexes)
            for index in selectedIndexes:
                if not index.data(Roles.previously_downloaded):
                    i += 1
                    if i == 2:
                        break
>>>>>>> 8351a36c

        if i == 0:
            return noSelected, Plural.zero
        elif i == 1:
            return noSelected, Plural.two_form_single
        else:
            return noSelected, Plural.two_form_plural

    def editorEvent(self, event: QEvent,
                    model: QAbstractItemModel,
                    option: QStyleOptionViewItem,
                    index: QModelIndex) -> bool:
        """
        Change the data in the model and the state of the checkbox
        if the user presses the left mouse button or presses
        Key_Space or Key_Select and this cell is editable. Otherwise do nothing.
        """

        download_status = index.data(Roles.download_status)

        if (event.type() == QEvent.MouseButtonRelease or event.type() ==
            QEvent.MouseButtonDblClick):
            if event.button() == Qt.RightButton:
                self.clickedIndex = index

                # Determine if user can manually mark file or files as previously downloaded
                noSelected, noDownloaded = self.oneOrMoreNotDownloaded()
                if noDownloaded == Plural.two_form_single:
                    self.markFilesDownloadedAct.setVisible(False)
                    self.markFileDownloadedAct.setVisible(True)
                    self.markFileDownloadedAct.setEnabled(True)
                elif noDownloaded == Plural.two_form_plural:
                    self.markFilesDownloadedAct.setVisible(True)
                    self.markFilesDownloadedAct.setEnabled(True)
                    self.markFileDownloadedAct.setVisible(False)
                else:
                    assert noDownloaded == Plural.zero
                    if noSelected == 1:
                        self.markFilesDownloadedAct.setVisible(False)
                        self.markFileDownloadedAct.setVisible(True)
                        self.markFileDownloadedAct.setEnabled(False)
                    else:
                        self.markFilesDownloadedAct.setVisible(True)
                        self.markFilesDownloadedAct.setEnabled(False)
                        self.markFileDownloadedAct.setVisible(False)

                globalPos = self.rapidApp.thumbnailView.viewport().mapToGlobal(event.pos())
                # libgphoto2 needs exclusive access to the camera, so there are times when "open
                # in file browswer" should be disabled:
                # First, for all desktops, when a camera, disable when thumbnailing or
                # downloading.
                # Second, disable opening MTP devices in KDE environment,
                # as KDE won't release them until them the file browser is closed!
                # However if the file is already downloaded, we don't care, as can get it from
                # local source.
                # Finally, disable when we don't know what the default file manager is

                active_camera = disable_kde = False
                have_file_manager = self.rapidApp.file_manager is not None
                if download_status not in Downloaded:
                    if index.data(Roles.is_camera):
                        scan_id = index.data(Roles.scan_id)
                        active_camera = self.rapidApp.deviceState(scan_id) != DeviceState.idle
                    if not active_camera:
                        disable_kde = index.data(Roles.mtp) and get_desktop() == Desktop.kde

                self.openInFileBrowserAct.setEnabled(
                    not (disable_kde or active_camera) and have_file_manager
                )
                self.contextMenu.popup(globalPos)
                return False
            if event.button() != Qt.LeftButton or not self.getCheckBoxRect(
                    option.rect).contains(event.pos()):
                return False
            if event.type() == QEvent.MouseButtonDblClick:
                return True
        elif event.type() == QEvent.KeyPress:
            if event.key() != Qt.Key_Space and event.key() != Qt.Key_Select:
                return False
        else:
            return False

        if download_status != DownloadStatus.not_downloaded:
            return False

        # Change the checkbox-state
        self.setModelData(None, model, index)
        return True

    def setModelData (self, editor: QWidget,
                      model: QAbstractItemModel,
                      index: QModelIndex) -> None:
        newValue = not (index.data(Qt.CheckStateRole) == Qt.Checked)
        thumbnailModel = self.rapidApp.thumbnailModel  # type: ThumbnailListModel
        selection = self.rapidApp.thumbnailView.selectionModel()  # type: QItemSelectionModel
        if selection.hasSelection():
            selected = selection.selection()  # type: QItemSelection
            if index in selected.indexes():
                for i in selected.indexes():
                    thumbnailModel.setData(i, newValue, Qt.CheckStateRole)
            else:
                # The user has clicked on a checkbox that for a
                # thumbnail that is outside their previous selection
                selection.clear()
                selection.select(index, QItemSelectionModel.Select)
                model.setData(index, newValue, Qt.CheckStateRole)
        else:
            # The user has previously selected nothing, so mark this
            # thumbnail as selected
            selection.select(index, QItemSelectionModel.Select)
            model.setData(index, newValue, Qt.CheckStateRole)
        thumbnailModel.updateDisplayPostDataChange()

    def getLeftPoint(self, rect: QRect) -> QPoint:
        return QPoint(rect.x() + self.horizontal_margin,
                      rect.y() + self.image_frame_bottom + self.footer_padding - 1)

    def getCheckBoxRect(self, rect: QRect) -> QRect:
        return QRect(self.getLeftPoint(rect), self.checkboxRect.size())

    def applyJobCode(self, job_code: str) -> None:
        thumbnailModel = self.rapidApp.thumbnailModel  # type: ThumbnailListModel
        selectedIndexes = self.selectedIndexes()
        if selectedIndexes is not None:
            logging.debug("Applying job code to %s files", len(selectedIndexes))
            for i in selectedIndexes:
                thumbnailModel.setData(i, job_code, Roles.job_code)
        else:
            logging.debug("Not applying job code because no files selected")

<<<<<<< HEAD
    def selectedIndexes(self):
=======
    def selectedIndexes(self) -> Optional[List[QModelIndex]]:
>>>>>>> 8351a36c
        selection = self.rapidApp.thumbnailView.selectionModel()  # type: QItemSelectionModel
        if selection.hasSelection():
            selected = selection.selection()  # type: QItemSelection
            return selected.indexes()
        return None<|MERGE_RESOLUTION|>--- conflicted
+++ resolved
@@ -58,12 +58,9 @@
     ThumbnailCacheStatus, Roles, DeviceType, CustomColors, Show, Sort, ThumbnailBackgroundName,
     Desktop, DeviceState, extensionColor, FadeSteps, FadeMilliseconds, PaleGray, DarkGray,
     DoubleDarkGray, Plural, manually_marked_previously_downloaded, thumbnail_margin
-<<<<<<< HEAD
-=======
 )
 from raphodo.storage import (
     get_program_cache_directory, get_desktop, validate_download_folder, open_in_file_manager
->>>>>>> 8351a36c
 )
 from raphodo.utilities import (
     CacheDirs, make_internationalized_list, format_size_for_user, runs, arrow_locale
@@ -1720,11 +1717,6 @@
                 return
         else:
             uid = uids[0]
-<<<<<<< HEAD
-        row = model.uid_to_row[uid]
-        index = model.index(row, 0)
-        self.scrollTo(index, QAbstractItemView.PositionAtTop)
-=======
         try:
             row = model.uid_to_row[uid]
         except KeyError:
@@ -1732,7 +1724,6 @@
         else:
             index = model.index(row, 0)
             self.scrollTo(index, QAbstractItemView.PositionAtTop)
->>>>>>> 8351a36c
 
 
 class ThumbnailDelegate(QStyledItemDelegate):
@@ -1880,17 +1871,6 @@
         thumbnailModel = self.rapidApp.thumbnailModel  # type: ThumbnailListModel
         thumbnailModel.setDataRange(not_downloaded, True, Roles.previously_downloaded)
 
-    @pyqtSlot()
-    def doMarkFileDownloadedAct(self) -> None:
-        selectedIndexes = self.selectedIndexes()
-        if selectedIndexes is None:
-            return
-        not_downloaded = tuple(
-            index for index in selectedIndexes if not index.data(Roles.previously_downloaded)
-        )  # type: Tuple[QModelIndex]
-        thumbnailModel = self.rapidApp.thumbnailModel  # type: ThumbnailListModel
-        thumbnailModel.setDataRange(not_downloaded, True, Roles.previously_downloaded)
-
     def paint(self, painter: QPainter, option: QStyleOptionViewItem, index: QModelIndex) -> None:
         if index is None:
             return
@@ -2099,14 +2079,6 @@
     def oneOrMoreNotDownloaded(self) -> Tuple[int, Plural]:
         i = 0
         selectedIndexes = self.selectedIndexes()
-<<<<<<< HEAD
-        noSelected = len(selectedIndexes)
-        for index in selectedIndexes:
-            if not index.data(Roles.previously_downloaded):
-                i += 1
-                if i == 2:
-                    break
-=======
         if selectedIndexes is None:
             noSelected = 0
         else:
@@ -2116,7 +2088,6 @@
                     i += 1
                     if i == 2:
                         break
->>>>>>> 8351a36c
 
         if i == 0:
             return noSelected, Plural.zero
@@ -2247,11 +2218,7 @@
         else:
             logging.debug("Not applying job code because no files selected")
 
-<<<<<<< HEAD
-    def selectedIndexes(self):
-=======
     def selectedIndexes(self) -> Optional[List[QModelIndex]]:
->>>>>>> 8351a36c
         selection = self.rapidApp.thumbnailView.selectionModel()  # type: QItemSelectionModel
         if selection.hasSelection():
             selected = selection.selection()  # type: QItemSelection
