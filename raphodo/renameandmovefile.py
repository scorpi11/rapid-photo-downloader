--- conflicted
+++ resolved
@@ -780,14 +780,8 @@
 
         self.prepare_rpd_file(rpd_file)
 
-<<<<<<< HEAD
-        synchronize_raw_jpg = (
-                self.prefs.must_synchronize_raw_jpg() and rpd_file.file_type == FileType.photo
-        )
-=======
         synchronize_raw_jpg = self.must_synchronize_raw_jpg and rpd_file.file_type == FileType.photo
 
->>>>>>> 0a297829
         if synchronize_raw_jpg:
             sync_result = self.sync_raw_jpg(rpd_file)
 
@@ -813,15 +807,6 @@
                     date_time=rpd_file.date_time(),
                     sequence_number_used=sequence)
 
-<<<<<<< HEAD
-            if not synchronize_raw_jpg or (
-                    synchronize_raw_jpg and sync_result.sequence_to_use is None):
-                uses_sequence_session_no = self.prefs.any_pref_uses_session_sequence_no()
-                uses_sequence_letter = self.prefs.any_pref_uses_sequence_letter_value()
-                if uses_sequence_session_no or uses_sequence_letter:
-                    self.sequences.increment(uses_sequence_session_no, uses_sequence_letter)
-                if self.prefs.any_pref_uses_stored_sequence_no():
-=======
             if not synchronize_raw_jpg or (synchronize_raw_jpg and
                                            sync_result.sequence_to_use is None):
 
@@ -830,7 +815,6 @@
                         self.uses_sequence_session_no, self.uses_sequence_letter
                     )
                 if self.uses_stored_sequence_no:
->>>>>>> 0a297829
                     if self.prefs.stored_sequence_no == self.platform_c_maxint:
                         # wrap value if it exceeds the maximum size value that Qt can display
                         # in its spinbox
@@ -870,8 +854,6 @@
             downloads_today=self.prefs.downloads_today
         )
 
-<<<<<<< HEAD
-=======
     def initialise_sequence_number_usage(self) -> None:
         """
         Determine what type of sequence numbers are being used in file name generation
@@ -881,7 +863,6 @@
         self.uses_sequence_letter = self.prefs.any_pref_uses_sequence_letter_value()
         self.uses_stored_sequence_no = self.prefs.any_pref_uses_stored_sequence_no()
 
->>>>>>> 0a297829
     def run(self) -> None:
         """
         Generate subfolder and filename, and attempt to move the file
